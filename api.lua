-- API module
-- ==========
--
-- See static/API for API description
--
-- Written by Bernat Romagosa
--
-- Copyright (C) 2018 by Bernat Romagosa
--
-- This file is part of Snap Cloud.
--
-- Snap Cloud is free software: you can redistribute it and/or modify
-- it under the terms of the GNU Affero General Public License as
-- published by the Free Software Foundation, either version 3 of
-- the License, or (at your option) any later version.
--
-- This program is distributed in the hope that it will be useful,
-- but WITHOUT ANY WARRANTY; without even the implied warranty of
-- MERCHANTABILITY or FITNESS FOR A PARTICULAR PURPOSE.  See the
-- GNU Affero General Public License for more details.
--
-- You should have received a copy of the GNU Affero General Public License
-- along with this program.  If not, see <http://www.gnu.org/licenses/>.

local app = package.loaded.app
local db = package.loaded.db
local capture_errors = package.loaded.capture_errors
local yield_error = package.loaded.yield_error
local validate = package.loaded.validate
local Model = package.loaded.Model
local util = package.loaded.util
local respond_to = package.loaded.respond_to
local json_params = package.loaded.json_params
local cached = package.loaded.cached
local Users = package.loaded.Users
local Projects = package.loaded.Projects
local Tokens = package.loaded.Tokens
local Remixes = package.loaded.Remixes

local cjson = require('cjson')

require 'disk'
require 'responses'
require 'validation'
require 'passwords'

-- API Endpoints
-- =============
-- Wrap all API requests in the same prefix.
-- TODO: Make /api/v1 be required by removing ().
-- Do this after Snap! is updated.
local function api_route(name, path, fn)
   return name, '(/api/v1)' .. path, fn
end


app:match(api_route('init', '/init', respond_to({
    OPTIONS = cors_options,
    POST = function (self)
        if not self.session.username or
            (self.session.username and self.cookies.persist_session == 'false') then
            self.session.username = ''
        end
    end
})))


app:match(api_route('current_user', '/users/c', respond_to({
    -- Methods:     GET
    -- Description: Get the currently logged user's username and credentials.

    OPTIONS = cors_options,
    GET = function (self)

        if self.current_user then
            self.session.verified = self.current_user.verified
        elseif self.session.username == '' then
            self.session.isadmin = false
            self.session.verified = false
        end

        return jsonResponse({
            username = self.session.username,
            isadmin = self.session.isadmin,
            verified = self.session.verified
        })
    end
})))


<<<<<<< HEAD
app:match(api_route('user', '/users/:username', respond_to({
=======
app:match('userlist', '/users', respond_to({
    -- Methods:     GET
    -- Description: If requesting user is an admin, get a paginated list of all users
    --              with username or email matching matchtext, if provided.
    -- Parameters:  matchtext, page, pagesize

    OPTIONS = cors_options,
    GET = capture_errors(function (self)
        assert_admin(self)
        local paginator = Users:paginated(
            self.params.matchtext and
                db.interpolate_query(
                    'where username ~* ? or email ~* ?',
                    self.params.matchtext,
                    self.params.matchtext
                )
                or 'order by verified, created',
            {
                per_page = self.params.pagesize or 16,
                fields = 'username, id, created, email, verified, isadmin'
            })
        local users = self.params.page and paginator:get_page(self.params.page) or paginator:get_all()
        return jsonResponse({
            pages = self.params.page and paginator:num_pages() or nil,
            users = users
        })
    end
)}))


app:match('user', '/users/:username', respond_to({
>>>>>>> 5e9c6829
    -- Methods:     GET, DELETE, POST
    -- Description: Get info about a user, or delete/add/update a user. All passwords should
    --              travel pre-hashed with SHA512.

    -- Parameters:  username, password, password_repeat, email

    OPTIONS = cors_options,
    GET = capture_errors(function (self)
        if not users_match(self) then assert_admin(self) end
        return jsonResponse(
            Users:select(
                'where username = ? limit 1',
                self.params.username,
                { fields = 'username, created, isadmin, email' })[1])
    end),

    DELETE = capture_errors(function (self)
        assert_user_exists(self)

        if not users_match(self) then assert_admin(self) end

        if not (self.queried_user:delete()) then
            yield_error('Could not delete user ' .. self.params.username)
        else
            return okResponse('User ' .. self.params.username .. ' has been removed.')
        end
    end),

    POST = capture_errors(function (self)
        if (self.current_user) then
            if not users_match(self) then assert_admin(self) end
            -- user is updating profile, or an admin is updating somebody else's profile
            self.queried_user:update({
                -- we only support changing a user's email at the moment, but we could use
                -- this method to update their permissions in the future too
                email = self.params.email or self.queried_user.email
            })
            return okResponse('Profile for user ' .. self.queried_user.username .. ' updated')
        else
            -- new user
            validate.assert_valid(self.params, {
                { 'username', exists = true, min_length = 4, max_length = 200 },
                { 'password', exists = true, min_length = 6 },
                { 'password_repeat', equals = self.params.password, 'passwords do not match' },
                { 'email', exists = true, min_length = 5 },
            })

            if self.queried_user then
                yield_error('User ' .. self.queried_user.username .. ' already exists');
            end

            local salt = secure_salt()
            Users:create({
                created = db.format_date(),
                username = self.params.username,
                salt = salt,
                password = hash_password(self.params.password, salt), -- see validation.lua >> hash_password
                email = self.params.email,
                verified = false,
                isadmin = false
            })

            -- Create a verify_user-type token and send an email to the user asking to
            -- verify the account.
            -- We check these on login.
            create_token(self, 'verify_user', self.params.username, self.params.email)
            return okResponse(
            'User ' .. self.params.username ..
            ' created.\nPlease check your email and validate your\naccount within the next 3 days.')
        end
    end)

})))


app:match(api_route('newpassword', '/users/:username/newpassword', respond_to({
    -- Methods:     POST
    -- Description: Sets a new password for a user. All passwords should travel pre-hashed
    --              with SHA512.
    -- Parameters:  oldpassword, password_repeat, newpassword

    OPTIONS = cors_options,
    POST = capture_errors(function (self)
        assert_all({'user_exists', 'users_match'}, self)

        if self.queried_user.password ~= hash_password(self.params.oldpassword, self.queried_user.salt) then
            yield_error('wrong password')
        end

        validate.assert_valid(self.params, {
            { 'password_repeat', equals = self.params.newpassword, 'passwords do not match' },
            { 'newpassword', exists = true, min_length = 6 }
        })

        self.queried_user:update({
            password = hash_password(self.params.newpassword, self.queried_user.salt)
        })

        return okResponse('Password updated')
    end)
})))

app:match(api_route('resendverification', '/users/:username/resendverification', respond_to({
    -- Methods:     GET
    -- Description: Resends user verification email.

    OPTIONS = cors_options,
    POST = capture_errors(function (self)
        assert_user_exists(self)
        if self.queried_user.verified then
            return okResponse('User ' .. self.queried_user.username .. ' is already verified.\nThere is no need for you to do anything.\n')
        end
        create_token(self, 'verify_user', self.queried_user.username, self.queried_user.email)
        return okResponse(
            'Verification email for ' .. self.queried_user.username ..
            ' sent.\nPlease check your email and validate your\n' ..
            'account within the next 3 days.')
    end)
})))

<<<<<<< HEAD
app:match(api_route('resetpassword', '/users/:username/password_reset(/:token)', respond_to({
=======
app:match('password_reset', '/users/:username/password_reset(/:token)', respond_to({
>>>>>>> 5e9c6829
    -- Methods:     GET, POST
    -- Description: Handles password reset requests.
    --              The route name should match the database token purpose.
    -- @see validation.create_token

    OPTIONS = cors_options,
    GET = capture_errors(function (self)
        return check_token(
            self.params.token,
            'password_reset',
            function (user)
                local password, prehash = random_password()
                user:update({ password = hash_password(prehash, user.salt) })
                send_mail(
                    user.email,
                    mail_subjects.new_password .. user.username,
                    mail_bodies.new_password .. '<p><h2>' .. password .. '</h2></p>')

                return htmlPage(
                    'Password reset',
                    '<p>A new random password has been generated for your account <strong>' .. user.username .. '</strong> and sent to your email address. Please check your inbox.</p>' ..
                    '<p>After logging in, please proceed to <strong>change your password</strong> as soon as possible.</p>'
                )
            end
        )
    end),
    POST = capture_errors(function (self)
        assert_user_exists(self)
        create_token(self, 'password_reset', self.params.username, self.queried_user.email)
        return okResponse('Password reset request sent.\nPlease check your email.')
    end)
})))


app:match(api_route('login', '/users/:username/login', respond_to({
    -- Methods:     POST
    -- Description: Logs a user into the system.
    -- Body:        password

    OPTIONS = cors_options,
    POST = capture_errors(function (self)
        assert_user_exists(self)

        ngx.req.read_body()
        local password = ngx.req.get_body_data()

        if (hash_password(password, self.queried_user.salt) == self.queried_user.password) then
            if not self.queried_user.verified then
                -- Check whether verification token is still unused and valid
                local token =
                    Tokens:find({
                        username = self.queried_user.username,
                        purpose = 'verify_user'
                    })
                if token then
                    local query = db.select("date_part('day', now() - ?::timestamp)", token.created)[1]
                    if query.date_part > 3 then
                        token:delete()
                        yield_error(err.nonvalidated_user)
                    else
                        self.queried_user.days_left = 3 - query.date_part
                    end
                else
                    yield_error(err.nonvalidated_user)
                end
            end
            self.session.username = self.queried_user.username
            self.session.isadmin = self.queried_user.isadmin
            self.session.verified = self.queried_user.verified
            self.cookies.persist_session = self.params.persist
            if self.queried_user.verified then
                return okResponse('User ' .. self.queried_user.username .. ' logged in')
            else
                return jsonResponse({ days_left = self.queried_user.days_left })
            end
        else
            -- Admins can log in as other people
            assert_admin(self, 'wrong password')
            local previous_username = self.current_user.username
            self.session.username = self.queried_user.username
            self.session.isadmin = self.queried_user.isadmin
            self.session.verified = self.queried_user.verified
            self.cookies.persist_session = 'false'
            return okResponse('User ' .. previous_username .. ' now logged in as ' .. self.queried_user.username)
        end
    end)
})))


<<<<<<< HEAD
app:match(api_route('verifyuser', '/users/:username/verify_user/:token', respond_to({
    -- Methods:     GET, POST
    -- Description: Verifies a user's email by means of a token, or removes that token if
    --              it has expired
=======
app:match('verify_user', '/users/:username/verify_user/:token', respond_to({
    -- Methods:     GET
    -- Description: Verifies a user's email by means of a token, or removes
    --              that token if it has expired.
    --              If requesting user is an admin, verifies the user and removes
    --              the token. Token should equal '0' for admins.
    --              Returns a success message if the user is already verified.
    --              The route name should match the database token purpose.
    -- @see validation.create_token
>>>>>>> 5e9c6829

    GET = capture_errors(function (self)
        local user_page = function (user)
            return htmlPage(
                'User verified | Welcome to Snap<em>!</em>',
                '<p>Your account <strong>' .. user.username .. '</strong> has been verified.</p>' ..
                '<p>Thank you!</p>' ..
                '<p><a href="https://snap.berkeley.edu/run">Take me to Snap<i>!</i></a></p>'
            )
        end
        assert_user_exists(self)
        if self.queried_user.verified then
            return user_page(self.queried_user)
        end

        -- admins can verify people without the need of a token
        if self.params.token == '0' then assert_admin(self)
            local token = Tokens:select('where username = ? and purpose = ?', self.queried_user.username, 'verify_user')
            if (token and token[1]) then token[1]:delete() end
            self.queried_user:update({ verified = true })
            return okResponse('User ' .. self.queried_user.username .. ' has been verified')
        end

        return check_token(
            self.params.token,
            'verify_user',
            function (user)
                -- success callback
                user:update({ verified = true })
                self.session.verified = true
                return user_page(user)
            end
        )
    end)
})))


app:match(api_route('logout', '/logout', respond_to({
    -- Methods:     POST
    -- Description: Logs out the current user from the system.

    OPTIONS = cors_options,
    POST = capture_errors(function (self)
        self.session.username = ''
        self.cookies.persist_session = 'false'
        return okResponse('logged out')
    end)
})))


-- TODO refactor the following two, as they share most of the code

app:match(api_route('projects', '/projects', respond_to({
    -- Methods:     GET
    -- Description: Get a list of published projects.
    -- Parameters:  page, pagesize, matchtext, withthumbnail

    OPTIONS = cors_options,
    GET = cached({
        exptime = 30, -- cache expires after 30 seconds
        function (self)
            local query = 'where ispublished'

            -- Apply where clauses
            if self.params.matchtext then
                query = query ..
                    db.interpolate_query(
                        ' and (projectname ~* ? or notes ~* ?)',
                        self.params.matchtext,
                        self.params.matchtext
                    )
            end

            local paginator = Projects:paginated(query .. ' order by firstpublished desc', { per_page = self.params.pagesize or 16 })
            local projects = self.params.page and paginator:get_page(self.params.page) or paginator:get_all()

            if self.params.withthumbnail == 'true' then
                for _, project in pairs(projects) do
                    -- Lazy Thumbnail generation
                    project.thumbnail =
                        retrieve_from_disk(project.id, 'thumbnail') or
                            generate_thumbnail(project.id)
                end
            end

            return jsonResponse({
                pages = self.params.page and paginator:num_pages() or nil,
                projects = projects
            })
        end
    })
})))


app:match(api_route('user_projects', '/projects/:username', respond_to({
    -- Methods:     GET
    -- Description: Get metadata for a project list by a user.
    --              Response will depend on parameters and query issuer permissions.
    -- Parameters:  ispublished, page, pagesize, matchtext, withthumbnail, updatingnotes

    OPTIONS = cors_options,
    GET = function (self)
        local order = 'lastshared'

        if not (users_match(self)) then
            if not self.current_user or not self.current_user.isadmin then
                self.params.ispublished = 'true'
                order = 'firstpublished'
            end
        end

        local query = db.interpolate_query('where username = ?', self.queried_user.username)

        -- Apply where clauses
        if self.params.ispublished ~= nil then
            query = query ..
                db.interpolate_query(
                    ' and ispublished = ?',
                    self.params.ispublished == 'true'
                )
        end

        if self.params.matchtext then
            query = query ..
                db.interpolate_query(
                    ' and (projectname ~* ? or notes ~* ?)',
                    self.params.matchtext,
                    self.params.matchtext
                )
        end

        local paginator = Projects:paginated(query .. ' order by ' .. order .. ' desc', { per_page = self.params.pagesize or 16 })
        local projects = self.params.page and paginator:get_page(self.params.page) or paginator:get_all()

	-- Lazy Notes generation
        if self.params.updatingnotes == 'true' then
            for _, project in pairs(projects) do
                if (project.notes == nil) then
                    local notes = parse_notes(project.id)
                    if notes then
                        project:update({ notes = notes })
                        project.notes = notes
                    end
                end
            end
        end

        if self.params.withthumbnail == 'true' then
            for _, project in pairs(projects) do
                -- Lazy Thumbnail generation
                project.thumbnail =
                    retrieve_from_disk(project.id, 'thumbnail') or
                        generate_thumbnail(project.id)
            end
        end

        return jsonResponse({
            pages = self.params.page and paginator:num_pages() or nil,
            projects = projects,
        })
    end
})))


app:match(api_route('project', '/projects/:username/:projectname', respond_to({
    -- Methods:     GET, DELETE, POST
    -- Description: Get/delete/add/update a particular project.
    --              Response will depend on query issuer permissions.
    -- Parameters:  delta, ispublic, ispublished
    -- Body:        xml, notes, thumbnail

    OPTIONS = cors_options,
    GET = capture_errors(function (self)
        local project = Projects:find(self.params.username, self.params.projectname)

        if not project then yield_error(err.nonexistent_project) end
        if not (project.ispublic or users_match(self)) then assert_admin(self, err.not_public_project) end

        -- self.params.delta is a version indicator
        -- delta = null will fetch the current version
        -- delta = -1 will fetch the previous saved version
        -- delta = -2 will fetch the last version before today

        return rawResponse(
            -- if users don't match, this project is being remixed and we need to attach its ID
            '<snapdata' .. (users_match(self) and '>' or ' remixID="' .. project.id .. '">') ..
            (retrieve_from_disk(project.id, 'project.xml', self.params.delta) or '<project></project>') ..
            (retrieve_from_disk(project.id, 'media.xml', self.params.delta) or '<media></media>') ..
            '</snapdata>'
        )
    end),
    DELETE = capture_errors(function (self)
        assert_all({'project_exists', 'user_exists'}, self)
        if not users_match(self) then assert_admin(self) end

        local project = Projects:find(self.params.username, self.params.projectname)
        --[[
        local id = project.id

        -- Check out whether this project was a remix of some other project, then delete the remix
        local remix = Remixes:select('where remixed_project_id = ?', id)[1]
        if remix then remix:delete() end

        -- Check out whether this project has been remixed by other projects, then orphan these remixes
        local query = db.query('update remixes set original_project_id = null where original_project_id = ?', id);

        if not (project:delete()) then
            yield_error('Could not delete project ' .. self.params.projectname)
        else
            delete_directory(id)
            return okResponse('Project ' .. self.params.projectname .. ' has been removed.')
        end
        ]]--

        -- Do not actually delete the project; flag it as deleted.

        if not (project:update({ deleted = db.format_date() })) then
            yield_error('Could not delete project ' .. self.params.projectname)
        else
            return okResponse('Project ' .. self.params.projectname .. ' has been removed.')
        end
    end),
    POST = capture_errors(function (self)
        validate.assert_valid(self.params, {
            { 'projectname', exists = true },
            { 'username', exists = true }
        })

        assert_all({assert_user_exists, assert_users_match}, self)

        -- Read request body and parse it into JSON
        ngx.req.read_body()
        local body_data = ngx.req.get_body_data()
        local body = body_data and util.from_json(body_data) or nil

        if (not body.xml) then
            yield_error('Empty project contents')
        end

        local project = Projects:find(self.params.username, self.params.projectname)

        if (project) then
            local shouldUpdateSharedDate =
                ((not project.lastshared and self.params.ispublic)
                or (self.params.ispublic and not project.ispublic))

            backup_project(project.id)

            project:update({
                lastupdated = db.format_date(),
                lastshared = shouldUpdateSharedDate and db.format_date() or nil,
                firstpublished =
                    project.firstpublished or
                    (self.params.ispublished and db.format_date()) or
                    nil,
                notes = body.notes,
                ispublic = self.params.ispublic or project.ispublic,
                ispublished = self.params.ispublished or project.ispublished
            })
        else
            -- Users are automatically verified the first time
            -- they save a project
            if (not self.queried_user.verified) then
                self.queried_user:update({ verified = true })
                self.session.verified = true
            end

            Projects:create({
                projectname = self.params.projectname,
                username = self.params.username,
                created = db.format_date(),
                lastupdated = db.format_date(),
                lastshared = self.params.ispublic and db.format_date() or nil,
                firstpublished = self.params.ispublished and db.format_date() or nil,
                notes = body.notes,
                ispublic = self.params.ispublic or false,
                ispublished = self.params.ispublished or false
            })
            project = Projects:find(self.params.username, self.params.projectname)

            if (body.remixID and body.remixID ~= cjson.null) then
                -- user is remixing a project
                Remixes:create({
                    original_project_id = body.remixID,
                    remixed_project_id = project.id,
                    created = db.format_date()
                })
            end
        end

        save_to_disk(project.id, 'project.xml', body.xml)
        save_to_disk(project.id, 'thumbnail', body.thumbnail)
        save_to_disk(project.id, 'media.xml', body.media)

        if not (retrieve_from_disk(project.id, 'project.xml')
            and retrieve_from_disk(project.id, 'thumbnail')
            and retrieve_from_disk(project.id, 'media.xml')) then
            yield_error('Could not save project ' .. self.params.projectname)
        else
            return okResponse('project ' .. self.params.projectname .. ' saved')
        end

    end)
})))


app:match(api_route('project_meta', '/projects/:username/:projectname/metadata', respond_to({
    -- Methods:     GET, DELETE, POST
    -- Description: Get/add/update a project metadata.
    -- Parameters:  projectname, ispublic, ispublished, lastupdated, lastshared
    -- Body:        notes, projectname

    OPTIONS = cors_options,
    GET = capture_errors(function (self)
        local project = Projects:find(self.params.username, self.params.projectname)

        if not project then yield_error(err.nonexistent_project) end
        if not project.ispublic then assert_users_match(self, err.not_public_project) end

        local remixed_from = Remixes:select('where remixed_project_id = ?', project.id)[1]

        if remixed_from then
            if remixed_from.original_project_id then
                local original_project = Projects:select('where id = ?', remixed_from.original_project_id)[1]
                project.remixedfrom = {
                    username = original_project.username,
                    projectname = original_project.projectname
                }
            else
                project.remixedfrom = {
                    username = nil,
                    projectname = nil
                }
            end
        end

        return jsonResponse(project)
    end),
    POST = capture_errors(function (self)
        if not users_match(self) then assert_admin(self) end

        local project = Projects:find(self.params.username, self.params.projectname)
        if not project then yield_error(err.nonexistent_project) end

        local shouldUpdateSharedDate =
            ((not project.lastshared and self.params.ispublic)
            or (self.params.ispublic and not project.ispublic))

        -- Read request body and parse it into JSON
        ngx.req.read_body()
        local body_data = ngx.req.get_body_data()
        local body = body_data and util.from_json(body_data) or nil
        local new_name = body and body.projectname or nil
        local new_notes = body and body.notes or nil

        project:update({
            projectname = new_name or project.projectname,
            lastupdated = db.format_date(),
            lastshared = shouldUpdateSharedDate and db.format_date() or nil,
            firstpublished =
                project.firstpublished or
                (self.params.ispublished and db.format_date()) or
                nil,
            notes = new_notes or project.notes,
            ispublic = self.params.ispublic or project.ispublic,
            ispublished = self.params.ispublished or project.ispublished
        })

        return okResponse('project ' .. self.params.projectname .. ' updated')
    end)
})))

<<<<<<< HEAD
app:match(api_route('project_versions', '/projects/:username/:projectname/versions', respond_to({
    -- Methods:     GET, DELETE, POST
=======

app:match('project_versions', '/projects/:username/:projectname/versions', respond_to({
    -- Methods:     GET
>>>>>>> 5e9c6829
    -- Description: Get info about backed up project versions.
    -- Parameters:
    -- Body:        versions

    OPTIONS = cors_options,
    GET = capture_errors(function (self)
        local project = Projects:find(self.params.username, self.params.projectname)

        if not project then yield_error(err.nonexistent_project) end
        if not project.ispublic then assert_users_match(self, err.not_public_project) end

        -- seconds since last modification
        local query = db.select('extract(epoch from age(now(), ?::timestamp))', project.lastupdated)[1]

        return jsonResponse({
            {
                lastupdated = query.date_part,
                thumbnail = retrieve_from_disk(project.id, 'thumbnail') or
                    generate_thumbnail(project.id),
                notes = parse_notes(project.id),
                delta = 0
            },
            version_metadata(project.id, -1),
            version_metadata(project.id, -2)
        })
    end)
})))


<<<<<<< HEAD
app:match(api_route('project_thumb', '/projects/:username/:projectname/thumbnail', respond_to({
=======
app:match('project_remixes', '/projects/:username/:projectname/remixes', respond_to({
    -- Methods:     GET
    -- Description: Get a list of all published remixes from a project.
    -- Parameters:  page, pagesize
    -- Body:

    OPTIONS = cors_options,
    GET = capture_errors(function (self)
        local project = Projects:find(self.params.username, self.params.projectname)

        if not project then yield_error(err.nonexistent_project) end
        if not project.ispublic then assert_users_match(self, err.not_public_project) end

        local paginator =
            Remixes:paginated(
                'where original_project_id = ?',
                project.id,
                { per_page = self.params.pagesize or 16 }
            )

        local remixes_metadata = self.params.page and paginator:get_page(self.params.page) or paginator:get_all()
        local remixes = {}

        for i, remix in pairs(remixes_metadata) do
            remixed_project = Projects:select('where id = ? and ispublished', remix.remixed_project_id)[1];
            if (remixed_project) then
                -- Lazy Thumbnail generation
                remixed_project.thumbnail =
                    retrieve_from_disk(remix.remixed_project_id, 'thumbnail') or
                        generate_thumbnail(remix.remixed_project_id)
                table.insert(remixes, remixed_project)
            end
        end

        return jsonResponse({
            pages = self.params.page and paginator:num_pages() or nil,
            projects = remixes
        })
    end)
}))


app:match('project_thumb', '/projects/:username/:projectname/thumbnail', respond_to({
>>>>>>> 5e9c6829
    -- Methods:     GET
    -- Description: Get a project thumbnail.

    OPTIONS = cors_options,
    GET = capture_errors(
    cached({
        exptime = 30, -- cache expires after 30 seconds
        function (self)
            local project = Projects:find(self.params.username, self.params.projectname)
            if not project then yield_error(err.nonexistent_project) end

            if not users_match(self)
                and not project.ispublic then
                yield_error(err.auth)
            end

            -- Lazy Thumbnail generation
            return rawResponse(
                retrieve_from_disk(project.id, 'thumbnail') or
                    generate_thumbnail(project.id))
        end
    }))
<<<<<<< HEAD
})))


app:match(api_route('remix', '/projects/:username/:projectname/remix', respond_to({
    -- Methods:     POST
    -- Description: Remix a project as the currently logged in user.

    OPTIONS = cors_options,
    POST = capture_errors(function(self)
        local original_project = Projects:find(self.params.username, self.params.projectname)
        if not original_project then yield_error(err.nonexistent_project) end

        local visitor = Users:find(self.session.username)
        if not visitor then yield_error(err.not_logged_in) end

        Projects:create({
                projectname = original_project.projectname,
                username = visitor.username,
                created = db.format_date(),
                lastupdated = db.format_date(),
                lastshared = db.format_date(),
                firstpublished = original_project.ispublished and db.format_date() or nil,
                notes = original_project.notes,
                ispublic = original_project.ispublic,
                ispublished = original_project.ispublished,
                remixes = table.insert(original_project.remixes or {}, original_project.id)
            })
        project = Projects:find(self.params.username, self.params.projectname)

        save_to_disk(
            project.id,
            'project.xml',
            retrieve_from_disk(original_project.id, 'project.xml')
        )
        save_to_disk(
            project.id,
            'thumbnail',
            retrieve_from_disk(original_project.id, 'thumbnail')
        )
        save_to_disk(
            project.id,
            'media.xml',
            retrieve_from_disk(original_project.id, 'media.xml')
        )
        if not (retrieve_from_disk(project.id, 'project.xml')
            and retrieve_from_disk(project.id, 'thumbnail')
            and retrieve_from_disk(project.id, 'media.xml')) then
            project:delete()
            yield_error('Could not remix project ' .. self.params.projectname)
        else
            return okResponse('project ' .. self.params.projectname .. ' remixed')
        end
    end)
})))
=======
}))
>>>>>>> 5e9c6829
<|MERGE_RESOLUTION|>--- conflicted
+++ resolved
@@ -88,9 +88,6 @@
 })))
 
 
-<<<<<<< HEAD
-app:match(api_route('user', '/users/:username', respond_to({
-=======
 app:match('userlist', '/users', respond_to({
     -- Methods:     GET
     -- Description: If requesting user is an admin, get a paginated list of all users
@@ -122,7 +119,6 @@
 
 
 app:match('user', '/users/:username', respond_to({
->>>>>>> 5e9c6829
     -- Methods:     GET, DELETE, POST
     -- Description: Get info about a user, or delete/add/update a user. All passwords should
     --              travel pre-hashed with SHA512.
@@ -243,11 +239,7 @@
     end)
 })))
 
-<<<<<<< HEAD
-app:match(api_route('resetpassword', '/users/:username/password_reset(/:token)', respond_to({
-=======
-app:match('password_reset', '/users/:username/password_reset(/:token)', respond_to({
->>>>>>> 5e9c6829
+app:match(api_route('password_reset', '/users/:username/password_reset(/:token)', respond_to({
     -- Methods:     GET, POST
     -- Description: Handles password reset requests.
     --              The route name should match the database token purpose.
@@ -337,13 +329,8 @@
 })))
 
 
-<<<<<<< HEAD
-app:match(api_route('verifyuser', '/users/:username/verify_user/:token', respond_to({
-    -- Methods:     GET, POST
-    -- Description: Verifies a user's email by means of a token, or removes that token if
-    --              it has expired
-=======
-app:match('verify_user', '/users/:username/verify_user/:token', respond_to({
+app:match(api_route('verify_user', '/users/:username/verify_user/:token',
+    respond_to({
     -- Methods:     GET
     -- Description: Verifies a user's email by means of a token, or removes
     --              that token if it has expired.
@@ -352,8 +339,6 @@
     --              Returns a success message if the user is already verified.
     --              The route name should match the database token purpose.
     -- @see validation.create_token
->>>>>>> 5e9c6829
-
     GET = capture_errors(function (self)
         local user_page = function (user)
             return htmlPage(
@@ -725,14 +710,8 @@
     end)
 })))
 
-<<<<<<< HEAD
-app:match(api_route('project_versions', '/projects/:username/:projectname/versions', respond_to({
-    -- Methods:     GET, DELETE, POST
-=======
-
 app:match('project_versions', '/projects/:username/:projectname/versions', respond_to({
     -- Methods:     GET
->>>>>>> 5e9c6829
     -- Description: Get info about backed up project versions.
     -- Parameters:
     -- Body:        versions
@@ -762,9 +741,6 @@
 })))
 
 
-<<<<<<< HEAD
-app:match(api_route('project_thumb', '/projects/:username/:projectname/thumbnail', respond_to({
-=======
 app:match('project_remixes', '/projects/:username/:projectname/remixes', respond_to({
     -- Methods:     GET
     -- Description: Get a list of all published remixes from a project.
@@ -808,7 +784,6 @@
 
 
 app:match('project_thumb', '/projects/:username/:projectname/thumbnail', respond_to({
->>>>>>> 5e9c6829
     -- Methods:     GET
     -- Description: Get a project thumbnail.
 
@@ -831,61 +806,4 @@
                     generate_thumbnail(project.id))
         end
     }))
-<<<<<<< HEAD
-})))
-
-
-app:match(api_route('remix', '/projects/:username/:projectname/remix', respond_to({
-    -- Methods:     POST
-    -- Description: Remix a project as the currently logged in user.
-
-    OPTIONS = cors_options,
-    POST = capture_errors(function(self)
-        local original_project = Projects:find(self.params.username, self.params.projectname)
-        if not original_project then yield_error(err.nonexistent_project) end
-
-        local visitor = Users:find(self.session.username)
-        if not visitor then yield_error(err.not_logged_in) end
-
-        Projects:create({
-                projectname = original_project.projectname,
-                username = visitor.username,
-                created = db.format_date(),
-                lastupdated = db.format_date(),
-                lastshared = db.format_date(),
-                firstpublished = original_project.ispublished and db.format_date() or nil,
-                notes = original_project.notes,
-                ispublic = original_project.ispublic,
-                ispublished = original_project.ispublished,
-                remixes = table.insert(original_project.remixes or {}, original_project.id)
-            })
-        project = Projects:find(self.params.username, self.params.projectname)
-
-        save_to_disk(
-            project.id,
-            'project.xml',
-            retrieve_from_disk(original_project.id, 'project.xml')
-        )
-        save_to_disk(
-            project.id,
-            'thumbnail',
-            retrieve_from_disk(original_project.id, 'thumbnail')
-        )
-        save_to_disk(
-            project.id,
-            'media.xml',
-            retrieve_from_disk(original_project.id, 'media.xml')
-        )
-        if not (retrieve_from_disk(project.id, 'project.xml')
-            and retrieve_from_disk(project.id, 'thumbnail')
-            and retrieve_from_disk(project.id, 'media.xml')) then
-            project:delete()
-            yield_error('Could not remix project ' .. self.params.projectname)
-        else
-            return okResponse('project ' .. self.params.projectname .. ' remixed')
-        end
-    end)
-})))
-=======
-}))
->>>>>>> 5e9c6829
+})))