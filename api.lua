--- conflicted
+++ resolved
@@ -65,14 +65,8 @@
 
     OPTIONS = cors_options,
     GET = function (self)
-<<<<<<< HEAD
-        if (self.session.username ~= nil and self.session.username ~= '' and not self.session.verified) then
-            self.session.verified = (Users:find(self.session.username)).verified
-=======
-
         if self.current_user then
             self.session.verified = self.current_user.verified
->>>>>>> 5e9c6829
         elseif self.session.username == '' then
             self.session.isadmin = false
             self.session.verified = false
