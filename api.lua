-- API module
-- ==========
--
-- See static/API for API description
--
-- Written by Bernat Romagosa and Michael Ball
--
-- Copyright (C) 2019 by Bernat Romagosa and Michael Ball
--
-- This file is part of Snap Cloud.
--
-- Snap Cloud is free software: you can redistribute it and/or modify
-- it under the terms of the GNU Affero General Public License as
-- published by the Free Software Foundation, either version 3 of
-- the License, or (at your option) any later version.
--
-- This program is distributed in the hope that it will be useful,
-- but WITHOUT ANY WARRANTY; without even the implied warranty of
-- MERCHANTABILITY or FITNESS FOR A PARTICULAR PURPOSE.  See the
-- GNU Affero General Public License for more details.
--
-- You should have received a copy of the GNU Affero General Public License
-- along with this program.  If not, see <http://www.gnu.org/licenses/>.

local app = package.loaded.app
local db = package.loaded.db
local capture_errors = package.loaded.capture_errors
local yield_error = package.loaded.yield_error
local validate = package.loaded.validate
local Model = package.loaded.Model
local util = package.loaded.util
local respond_to = package.loaded.respond_to
local json_params = package.loaded.json_params
local cached = package.loaded.cached
local Users = package.loaded.Users
local Projects = package.loaded.Projects
local DeletedProjects = package.loaded.DeletedProjects
local Tokens = package.loaded.Tokens
local Remixes = package.loaded.Remixes

local cjson = require('cjson')

require 'disk'
require 'responses'
require 'validation'
require 'passwords'

function wrap_capture_errors(tbl)
    if tbl.GET then tbl.GET = capture_errors(tbl.GET) end
    if tbl.POST then tbl.POST = capture_errors(tbl.POST) end
    if tbl.DELETE then tbl.DELETE = capture_errors(tbl.DELETE) end
    -- if tbl.PUT then tbl.PUT = capture_errors(tbl.PUT) end
end

-- API Endpoints
-- =============
-- Wraps all API endpoints in standard behavior.
local function api_route(name, path, tbl)
    tbl.OPTIONS = cors_options
    wrap_capture_errors(tbl)
    return name, '(/api/v1)' .. path, respond_to(tbl)
end


app:match(api_route('init', '/init', {
    POST = function (self)
        if not self.session.username or
            (self.session.username and self.cookies.persist_session == 'false') then
            self.session.username = ''
        end
    end
}))


app:match(api_route('current_user', '/users/c', {
    -- Methods:     GET
    -- Description: Get the currently logged user's username and credentials.

    GET = function (self)
        if self.current_user then
            self.session.verified = self.current_user.verified
        elseif self.session.username == '' then
            self.session.role = nil
            self.session.verified = false
        end

        return jsonResponse({
            username = self.session.username,
            role = self.session.role,
            verified = self.session.verified
        })
    end
}))


<<<<<<< HEAD
app:match(api_route('userlist', '/users', {
=======

app:match('userlist', '/users', respond_to({
>>>>>>> bf8b251c
    -- Methods:     GET
    -- Description: If requesting user is an admin, get a paginated list of all users
    --              with username or email matching matchtext, if provided.
    -- Parameters:  matchtext, page, pagesize

    GET = function (self)
        assert_admin(self)
        local paginator = Users:paginated(
            self.params.matchtext and
                db.interpolate_query(
                    'where username ~* ? or email ~* ?',
                    self.params.matchtext,
                    self.params.matchtext
                )
                or 'order by verified, created',
            {
                per_page = self.params.pagesize or 16,
                fields = 'username, id, created, email, verified, role'
            })
        local users = self.params.page and paginator:get_page(self.params.page) or paginator:get_all()
        return jsonResponse({
            pages = self.params.page and paginator:num_pages() or nil,
            users = users
        })
    end
}))


app:match(api_route('user', '/users/:username', {
    -- Methods:     GET, DELETE, POST
    -- Description: Get info about a user, or delete/add/update a user. All passwords should
    --              travel pre-hashed with SHA512.

    -- Parameters:  username, password, password_repeat, email

    GET = function (self)
        if not users_match(self) then assert_admin(self) end
        return jsonResponse(
            Users:select(
                'where username = ? limit 1',
                self.params.username,
<<<<<<< HEAD
                { fields = 'username, created, isadmin, email' })[1])
    end,
=======
                { fields = 'username, created, role, email' })[1])
    end),
>>>>>>> bf8b251c

    DELETE = function (self)
        assert_user_exists(self)

        if not users_match(self) then assert_admin(self) end

        if not (self.queried_user:delete()) then
            yield_error('Could not delete user ' .. self.params.username)
        else
            return okResponse('User ' .. self.params.username .. ' has been removed.')
        end
    end,

    POST = function (self)
        if (self.current_user) then
            if not users_match(self) then assert_admin(self) end
            -- user is updating profile, or an admin is updating somebody else's profile
            self.queried_user:update({
                -- we only support changing a user's email at the moment, but we could use
                -- this method to update their permissions in the future too
                email = self.params.email or self.queried_user.email
            })
            return okResponse('Profile for user ' .. self.queried_user.username .. ' updated')
        else
            -- new user
            validate.assert_valid(self.params, {
                { 'username', exists = true, min_length = 4, max_length = 200 },
                { 'password', exists = true, min_length = 6 },
                { 'password_repeat', equals = self.params.password, 'passwords do not match' },
                { 'email', exists = true, min_length = 5 },
            })

            if self.queried_user then
                yield_error('User ' .. self.queried_user.username .. ' already exists');
            end

            local salt = secure_salt()
            Users:create({
                created = db.format_date(),
                username = self.params.username,
                salt = salt,
                password = hash_password(self.params.password, salt), -- see validation.lua >> hash_password
                email = self.params.email,
                verified = false,
                role = 'standard'
            })

            -- Create a verify_user-type token and send an email to the user asking to
            -- verify the account.
            -- We check these on login.
            create_token(self, 'verify_user', self.params.username, self.params.email)
            return okResponse(
            'User ' .. self.params.username ..
            ' created.\nPlease check your email and validate your\naccount within the next 3 days.')
        end
    end

}))


app:match(api_route('newpassword', '/users/:username/newpassword', {
    -- Methods:     POST
    -- Description: Sets a new password for a user. All passwords should travel pre-hashed
    --              with SHA512.
    -- Parameters:  oldpassword, password_repeat, newpassword

    POST = function (self)
        assert_all({'user_exists', 'users_match'}, self)

        if self.queried_user.password ~= hash_password(self.params.oldpassword, self.queried_user.salt) then
            yield_error('wrong password')
        end

        validate.assert_valid(self.params, {
            { 'password_repeat', equals = self.params.newpassword, 'passwords do not match' },
            { 'newpassword', exists = true, min_length = 6 }
        })

        self.queried_user:update({
            password = hash_password(self.params.newpassword, self.queried_user.salt)
        })

        return okResponse('Password updated')
    end
}))

app:match(api_route('resendverification', '/users/:username/resendverification', {
    -- Methods:     POST
    -- Description: Resends user verification email.

    POST = function (self)
        assert_user_exists(self)
        if self.queried_user.verified then
            return okResponse('User ' .. self.queried_user.username .. ' is already verified.\nThere is no need for you to do anything.\n')
        end
        create_token(self, 'verify_user', self.queried_user.username, self.queried_user.email)
        return okResponse(
            'Verification email for ' .. self.queried_user.username ..
            ' sent.\nPlease check your email and validate your\n' ..
            'account within the next 3 days.')
    end
}))

app:match(api_route('password_reset', '/users/:username/password_reset(/:token)', {
    -- Methods:     GET, POST
    -- Description: Handles password reset requests.
    --              The route name should match the database token purpose.
    -- @see validation.create_token

    GET = function (self)
        return check_token(
            self.params.token,
            'password_reset',
            function (user)
                local password, prehash = random_password()
                user:update({ password = hash_password(prehash, user.salt) })
                send_mail(
                    user.email,
                    mail_subjects.new_password .. user.username,
                    mail_bodies.new_password .. '<p><h2>' .. password .. '</h2></p>')

                return htmlPage(
                    'Password reset',
                    '<p>A new random password has been generated for your account <strong>' .. user.username .. '</strong> and sent to your email address. Please check your inbox.</p>' ..
                    '<p>After logging in, please proceed to <strong>change your password</strong> as soon as possible.</p>'
                )
            end
        )
    end,
    POST = function (self)
        assert_user_exists(self)
        create_token(self, 'password_reset', self.params.username, self.queried_user.email)
        return okResponse('Password reset request sent.\nPlease check your email.')
    end
}))


app:match(api_route('login', '/users/:username/login', {
    -- Methods:     POST
    -- Description: Logs a user into the system.
    -- Body:        password

    POST = function (self)
        assert_user_exists(self)

        ngx.req.read_body()
        local password = ngx.req.get_body_data()

        if (hash_password(password, self.queried_user.salt) == self.queried_user.password) then
            if not self.queried_user.verified then
                -- Check whether verification token is still unused and valid
                local token =
                    Tokens:find({
                        username = self.queried_user.username,
                        purpose = 'verify_user'
                    })
                if token then
                    local query = db.select("date_part('day', now() - ?::timestamp)", token.created)[1]
                    if query.date_part > 3 then
                        token:delete()
                        yield_error(err.nonvalidated_user)
                    else
                        self.queried_user.days_left = 3 - query.date_part
                    end
                else
                    yield_error(err.nonvalidated_user)
                end
            end
            self.session.username = self.queried_user.username
            self.session.role = self.queried_user.role
            self.session.verified = self.queried_user.verified
            self.cookies.persist_session = self.params.persist
            if self.queried_user.verified then
                return okResponse('User ' .. self.queried_user.username .. ' logged in')
            else
                return jsonResponse({ days_left = self.queried_user.days_left })
            end
        else
            -- Admins can log in as other people
            assert_admin(self, 'wrong password')
            local previous_username = self.current_user.username
            self.session.username = self.queried_user.username
            self.session.role = self.queried_user.role
            self.session.verified = self.queried_user.verified
            self.cookies.persist_session = 'false'
            return okResponse('User ' .. previous_username .. ' now logged in as ' .. self.queried_user.username)
        end
    end
}))


app:match('verify_user', '/users/:username/verify_user/:token', respond_to({
    -- Methods:     GET
    -- Description: Verifies a user's email by means of a token, or removes
    --              that token if it has expired.
    --              If requesting user is an admin, verifies the user and removes
    --              the token. Token should equal '0' for admins.
    --              Returns a success message if the user is already verified.
    --              The route name should match the database token purpose.
    -- @see validation.create_token

    GET = capture_errors(function (self)
        local user_page = function (user)
            return htmlPage(
                'User verified | Welcome to Snap<em>!</em>',
                '<p>Your account <strong>' .. user.username .. '</strong> has been verified.</p>' ..
                '<p>Thank you!</p>' ..
                '<p><a href="https://snap.berkeley.edu/run">Take me to Snap<i>!</i></a></p>'
            )
        end
        assert_user_exists(self)
        if self.queried_user.verified then
            return user_page(self.queried_user)
        end

        -- admins can verify people without the need of a token
        if self.params.token == '0' then assert_admin(self)
            local token = Tokens:select('where username = ? and purpose = ?', self.queried_user.username, 'verify_user')
            if (token and token[1]) then token[1]:delete() end
            self.queried_user:update({ verified = true })
            return okResponse('User ' .. self.queried_user.username .. ' has been verified')
        end

        return check_token(
            self.params.token,
            'verify_user',
            function (user)
                -- success callback
                user:update({ verified = true })
                self.session.verified = true
                return user_page(user)
            end
        )
    end)
}))


app:match(api_route('logout', '/logout', {
    -- Methods:     POST
    -- Description: Logs out the current user from the system.

    POST = function (self)
        self.session.username = ''
        self.cookies.persist_session = 'false'
        return okResponse('logged out')
    end
}))


-- TODO refactor the following two, as they share most of the code

app:match(api_route('projects', '/projects', {
    -- Methods:     GET
    -- Description: Get a list of published projects.
    -- Parameters:  page, pagesize, matchtext, withthumbnail

    GET = cached({
        exptime = 30, -- cache expires after 30 seconds
        function (self)
            local query = 'where ispublished'

            -- Apply where clauses
            if self.params.matchtext then
                query = query ..
                    db.interpolate_query(
                        ' and (projectname ~* ? or notes ~* ?)',
                        self.params.matchtext,
                        self.params.matchtext
                    )
            end

            local paginator = Projects:paginated(query .. ' order by firstpublished desc', { per_page = self.params.pagesize or 16 })
            local projects = self.params.page and paginator:get_page(self.params.page) or paginator:get_all()

            if self.params.withthumbnail == 'true' then
                for _, project in pairs(projects) do
                    -- Lazy Thumbnail generation
                    project.thumbnail =
                        retrieve_from_disk(project.id, 'thumbnail') or
                            generate_thumbnail(project.id)
                end
            end

            return jsonResponse({
                pages = self.params.page and paginator:num_pages() or nil,
                projects = projects
            })
        end
    })
}))


app:match(api_route('user_projects', '/projects/:username', {
    -- Methods:     GET
    -- Description: Get metadata for a project list by a user.
    --              Response will depend on parameters and query issuer permissions.
    -- Parameters:  ispublished, page, pagesize, matchtext, withthumbnail, updatingnotes

    GET = function (self)
        local order = 'lastshared'

        if not (users_match(self)) then
            if not self.current_user or not self.current_user:isadmin() then
                self.params.ispublished = 'true'
                order = 'firstpublished'
            end
        end

        local query = db.interpolate_query('where username = ?', self.queried_user.username)

        -- Apply where clauses
        if self.params.ispublished ~= nil then
            query = query ..
                db.interpolate_query(
                    ' and ispublished = ?',
                    self.params.ispublished == 'true'
                )
        end

        if self.params.matchtext then
            query = query ..
                db.interpolate_query(
                    ' and (projectname ~* ? or notes ~* ?)',
                    self.params.matchtext,
                    self.params.matchtext
                )
        end

        local paginator = Projects:paginated(query .. ' order by ' .. order .. ' desc', { per_page = self.params.pagesize or 16 })
        local projects = self.params.page and paginator:get_page(self.params.page) or paginator:get_all()

	-- Lazy Notes generation
        if self.params.updatingnotes == 'true' then
            for _, project in pairs(projects) do
                if (project.notes == nil) then
                    local notes = parse_notes(project.id)
                    if notes then
                        project:update({ notes = notes })
                        project.notes = notes
                    end
                end
            end
        end

        if self.params.withthumbnail == 'true' then
            for _, project in pairs(projects) do
                -- Lazy Thumbnail generation
                project.thumbnail =
                    retrieve_from_disk(project.id, 'thumbnail') or
                        generate_thumbnail(project.id)
            end
        end

        return jsonResponse({
            pages = self.params.page and paginator:num_pages() or nil,
            projects = projects,
        })
    end
}))


app:match(api_route('project', '/projects/:username/:projectname', {
    -- Methods:     GET, DELETE, POST
    -- Description: Get/delete/add/update a particular project.
    --              Response will depend on query issuer permissions.
    -- Parameters:  delta, ispublic, ispublished
    -- Body:        xml, notes, thumbnail

    GET = function (self)
        local project = Projects:find(self.params.username, self.params.projectname)

        if not project then yield_error(err.nonexistent_project) end
        if not (project.ispublic or users_match(self)) then assert_admin(self, err.not_public_project) end

        -- self.params.delta is a version indicator
        -- delta = null will fetch the current version
        -- delta = -1 will fetch the previous saved version
        -- delta = -2 will fetch the last version before today

        return rawResponse(
            -- if users don't match, this project is being remixed and we need to attach its ID
            '<snapdata' .. (users_match(self) and '>' or ' remixID="' .. project.id .. '">') ..
            (retrieve_from_disk(project.id, 'project.xml', self.params.delta) or '<project></project>') ..
            (retrieve_from_disk(project.id, 'media.xml', self.params.delta) or '<media></media>') ..
            '</snapdata>'
        )
    end,
    DELETE = function (self)
        assert_all({'project_exists', 'user_exists'}, self)
        if not users_match(self) then assert_admin(self) end

        local project = Projects:find(self.params.username, self.params.projectname)
        --[[
        local id = project.id

        -- Check out whether this project was a remix of some other project, then delete the remix
        local remix = Remixes:select('where remixed_project_id = ?', id)[1]
        if remix then remix:delete() end

        -- Check out whether this project has been remixed by other projects, then orphan these remixes
        local query = db.query('update remixes set original_project_id = null where original_project_id = ?', id);

        if not (project:delete()) then
            yield_error('Could not delete project ' .. self.params.projectname)
        else
            delete_directory(id)
            return okResponse('Project ' .. self.params.projectname .. ' has been removed.')
        end
        ]]--

        -- Do not actually delete the project; flag it as deleted.

        if not (project:update({ deleted = db.format_date() })) then
            yield_error('Could not delete project ' .. self.params.projectname)
        else
            return okResponse('Project ' .. self.params.projectname .. ' has been removed.')
        end
    end,
    POST = function (self)
        validate.assert_valid(self.params, {
            { 'projectname', exists = true },
            { 'username', exists = true }
        })

        assert_all({assert_user_exists, assert_users_match}, self)

        -- Read request body and parse it into JSON
        ngx.req.read_body()
        local body_data = ngx.req.get_body_data()
        local body = body_data and util.from_json(body_data) or nil

        if (not body.xml) then
            yield_error('Empty project contents')
        end

        local project = Projects:find(self.params.username, self.params.projectname)

        if (project) then
            local shouldUpdateSharedDate =
                ((not project.lastshared and self.params.ispublic)
                or (self.params.ispublic and not project.ispublic))

            backup_project(project.id)

            project:update({
                lastupdated = db.format_date(),
                lastshared = shouldUpdateSharedDate and db.format_date() or nil,
                firstpublished =
                    project.firstpublished or
                    (self.params.ispublished and db.format_date()) or
                    nil,
                notes = body.notes,
                ispublic = self.params.ispublic or project.ispublic,
                ispublished = self.params.ispublished or project.ispublished
            })
        else
            -- Users are automatically verified the first time
            -- they save a project
            if (not self.queried_user.verified) then
                self.queried_user:update({ verified = true })
                self.session.verified = true
            end

            -- A project flagged as "deleted" with the same name may exist in the DB.
            -- We need to check for that and delete it for real this time
            local deleted_project = DeletedProjects:find(self.params.username, self.params.projectname)
            if deleted_project then deleted_project:delete() end

            Projects:create({
                projectname = self.params.projectname,
                username = self.params.username,
                created = db.format_date(),
                lastupdated = db.format_date(),
                lastshared = self.params.ispublic and db.format_date() or nil,
                firstpublished = self.params.ispublished and db.format_date() or nil,
                notes = body.notes,
                ispublic = self.params.ispublic or false,
                ispublished = self.params.ispublished or false
            })
            project = Projects:find(self.params.username, self.params.projectname)

            if (body.remixID and body.remixID ~= cjson.null) then
                -- user is remixing a project
                Remixes:create({
                    original_project_id = body.remixID,
                    remixed_project_id = project.id,
                    created = db.format_date()
                })
            end
        end

        save_to_disk(project.id, 'project.xml', body.xml)
        save_to_disk(project.id, 'thumbnail', body.thumbnail)
        save_to_disk(project.id, 'media.xml', body.media)

        if not (retrieve_from_disk(project.id, 'project.xml')
            and retrieve_from_disk(project.id, 'thumbnail')
            and retrieve_from_disk(project.id, 'media.xml')) then
            yield_error('Could not save project ' .. self.params.projectname)
        else
            return okResponse('project ' .. self.params.projectname .. ' saved')
        end
    end
}))


app:match(api_route('project_meta', '/projects/:username/:projectname/metadata', {
    -- Methods:     GET, DELETE, POST
    -- Description: Get/add/update a project metadata.
    -- Parameters:  projectname, ispublic, ispublished, lastupdated, lastshared
    -- Body:        notes, projectname

    GET = function (self)
        local project = Projects:find(self.params.username, self.params.projectname)

        if not project then yield_error(err.nonexistent_project) end
        if not project.ispublic then assert_users_match(self, err.not_public_project) end

        local remixed_from = Remixes:select('where remixed_project_id = ?', project.id)[1]

        if remixed_from then
            if remixed_from.original_project_id then
                local original_project = Projects:select('where id = ?', remixed_from.original_project_id)[1]
                project.remixedfrom = {
                    username = original_project.username,
                    projectname = original_project.projectname
                }
            else
                project.remixedfrom = {
                    username = nil,
                    projectname = nil
                }
            end
        end

        return jsonResponse(project)
    end,
    POST = function (self)
        if not users_match(self) then assert_admin(self) end

        local project = Projects:find(self.params.username, self.params.projectname)
        if not project then yield_error(err.nonexistent_project) end

        local shouldUpdateSharedDate =
            ((not project.lastshared and self.params.ispublic)
            or (self.params.ispublic and not project.ispublic))

        -- Read request body and parse it into JSON
        ngx.req.read_body()
        local body_data = ngx.req.get_body_data()
        local body = body_data and util.from_json(body_data) or nil
        local new_name = body and body.projectname or nil
        local new_notes = body and body.notes or nil

        project:update({
            projectname = new_name or project.projectname,
            lastupdated = db.format_date(),
            lastshared = shouldUpdateSharedDate and db.format_date() or nil,
            firstpublished =
                project.firstpublished or
                (self.params.ispublished and db.format_date()) or
                nil,
            notes = new_notes or project.notes,
            ispublic = self.params.ispublic or project.ispublic,
            ispublished = self.params.ispublished or project.ispublished
        })

        return okResponse('project ' .. self.params.projectname .. ' updated')
    end
}))

app:match(api_route('project_versions', '/projects/:username/:projectname/versions', {
    -- Methods:     GET
    -- Description: Get info about backed up project versions.
    -- Parameters:
    -- Body:        versions

    GET = function (self)
        local project = Projects:find(self.params.username, self.params.projectname)

        if not project then yield_error(err.nonexistent_project) end
        if not project.ispublic then assert_users_match(self, err.not_public_project) end

        -- seconds since last modification
        local query = db.select('extract(epoch from age(now(), ?::timestamp))', project.lastupdated)[1]

        return jsonResponse({
            {
                lastupdated = query.date_part,
                thumbnail = retrieve_from_disk(project.id, 'thumbnail') or
                    generate_thumbnail(project.id),
                notes = parse_notes(project.id),
                delta = 0
            },
            version_metadata(project.id, -1),
            version_metadata(project.id, -2)
        })
    end
}))


app:match(api_route('project_remixes',
                    '/projects/:username/:projectname/remixes', {
    -- Methods:     GET
    -- Description: Get a list of all published remixes from a project.
    -- Parameters:  page, pagesize
    -- Body:

    GET = function (self)
        local project = Projects:find(self.params.username, self.params.projectname)

        if not project then yield_error(err.nonexistent_project) end
        if not project.ispublic then assert_users_match(self, err.not_public_project) end

        local paginator =
            Remixes:paginated(
                'where original_project_id = ?',
                project.id,
                { per_page = self.params.pagesize or 16 }
            )

        local remixes_metadata = self.params.page and paginator:get_page(self.params.page) or paginator:get_all()
        local remixes = {}

        for i, remix in pairs(remixes_metadata) do
            remixed_project = Projects:select('where id = ? and ispublished', remix.remixed_project_id)[1];
            if (remixed_project) then
                -- Lazy Thumbnail generation
                remixed_project.thumbnail =
                    retrieve_from_disk(remix.remixed_project_id, 'thumbnail') or
                        generate_thumbnail(remix.remixed_project_id)
                table.insert(remixes, remixed_project)
            end
        end

        return jsonResponse({
            pages = self.params.page and paginator:num_pages() or nil,
            projects = remixes
        })
    end
}))


app:match(api_route('project_thumb',
                    '/projects/:username/:projectname/thumbnail', {
    -- Methods:     GET
    -- Description: Get a project thumbnail.

    GET = cached({
        exptime = 30, -- cache expires after 30 seconds
        function (self)
            local project = Projects:find(self.params.username, self.params.projectname)
            if not project then yield_error(err.nonexistent_project) end

            if not users_match(self)
                and not project.ispublic then
                yield_error(err.auth)
            end

            -- Lazy Thumbnail generation
            return rawResponse(
                retrieve_from_disk(project.id, 'thumbnail') or
                    generate_thumbnail(project.id))
        end
    })
}))<|MERGE_RESOLUTION|>--- conflicted
+++ resolved
@@ -93,12 +93,7 @@
 }))
 
 
-<<<<<<< HEAD
 app:match(api_route('userlist', '/users', {
-=======
-
-app:match('userlist', '/users', respond_to({
->>>>>>> bf8b251c
     -- Methods:     GET
     -- Description: If requesting user is an admin, get a paginated list of all users
     --              with username or email matching matchtext, if provided.
@@ -140,13 +135,8 @@
             Users:select(
                 'where username = ? limit 1',
                 self.params.username,
-<<<<<<< HEAD
-                { fields = 'username, created, isadmin, email' })[1])
+                { fields = 'username, created, role, email' })[1])
     end,
-=======
-                { fields = 'username, created, role, email' })[1])
-    end),
->>>>>>> bf8b251c
 
     DELETE = function (self)
         assert_user_exists(self)
