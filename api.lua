-- API module
-- ==========
--
-- See static/API for API description
--
-- Written by Bernat Romagosa
--
-- Copyright (C) 2018 by Bernat Romagosa
--
-- This file is part of Snap Cloud.
--
-- Snap Cloud is free software: you can redistribute it and/or modify
-- it under the terms of the GNU Affero General Public License as
-- published by the Free Software Foundation, either version 3 of
-- the License, or (at your option) any later version.
--
-- This program is distributed in the hope that it will be useful,
-- but WITHOUT ANY WARRANTY; without even the implied warranty of
-- MERCHANTABILITY or FITNESS FOR A PARTICULAR PURPOSE.  See the
-- GNU Affero General Public License for more details.
--
-- You should have received a copy of the GNU Affero General Public License
-- along with this program.  If not, see <http://www.gnu.org/licenses/>.

local app = package.loaded.app
local db = package.loaded.db
local capture_errors = package.loaded.capture_errors
local yield_error = package.loaded.yield_error
local validate = package.loaded.validate
local Model = package.loaded.Model
local util = package.loaded.util
local respond_to = package.loaded.respond_to
local json_params = package.loaded.json_params
local cached = package.loaded.cached
local Users = package.loaded.Users
local Projects = package.loaded.Projects
local Tokens = package.loaded.Tokens
local Remixes = package.loaded.Remixes

local cjson = require('cjson')

require 'disk'
require 'responses'
require 'validation'
require 'passwords'

-- API Endpoints
-- =============

app:match('init', '/init', respond_to({
    OPTIONS = cors_options,
    POST = function (self)
        if not self.session.username or
            (self.session.username and self.cookies.persist_session == 'false') then
            self.session.username = ''
        end
    end
}))


app:match('current_user', '/users/c', respond_to({
    -- Methods:     GET
    -- Description: Get the currently logged user's username and credentials.

    OPTIONS = cors_options,
    GET = function (self)

        if self.current_user then
            self.session.verified = self.current_user.verified
        elseif self.session.username == '' then
            self.session.isadmin = false
            self.session.verified = false
        end

        return jsonResponse({
            username = self.session.username,
            isadmin = self.session.isadmin,
            verified = self.session.verified
        })
    end
}))


app:match('userlist', '/users', respond_to({
    -- Methods:     GET
    -- Description: If requesting user is an admin, get a paginated list of all users
    --              with username or email matching matchtext, if provided.
    -- Parameters:  matchtext, page, pagesize

    OPTIONS = cors_options,
    GET = capture_errors(function (self)
        assert_admin(self)
        local paginator = Users:paginated(
            self.params.matchtext and
                db.interpolate_query(
                    'where username ~* ? or email ~* ?',
                    self.params.matchtext,
                    self.params.matchtext
                )
                or 'order by verified, created',
            {
                per_page = self.params.pagesize or 16,
                fields = 'username, id, created, email, verified, isadmin'
            })
        local users = self.params.page and paginator:get_page(self.params.page) or paginator:get_all()
        return jsonResponse({
            pages = self.params.page and paginator:num_pages() or nil,
            users = users
        })
    end
)}))


app:match('user', '/users/:username', respond_to({
    -- Methods:     GET, DELETE, POST
    -- Description: Get info about a user, or delete/add/update a user. All passwords should
    --              travel pre-hashed with SHA512.

    -- Parameters:  username, password, password_repeat, email

    OPTIONS = cors_options,
    GET = capture_errors(function (self)
        if not users_match(self) then assert_admin(self) end
        return jsonResponse(
            Users:select(
                'where username = ? limit 1',
                self.params.username,
                { fields = 'username, created, isadmin, email' })[1])
    end),

    DELETE = capture_errors(function (self)
<<<<<<< HEAD
        assert_all({'user_exists', 'admin'}, self)
=======
        if not users_match(self) then assert_admin(self) end
>>>>>>> 6636e527

        if not (self.user:delete()) then
            yield_error('Could not delete user ' .. self.params.username)
        else
            return okResponse('User ' .. self.params.username .. ' has been removed.')
        end
    end),

    POST = capture_errors(function (self)
        local existing_user = Users:find(self.params.username)
        if (self.session.username == self.params.username
            or self.session.isadmin) then
            -- user is updating profile, or an admin is updating somebody else's profile
            existing_user:update({
                -- we only support changing a user's email at the moment, but we could use
                -- this method to update their permissions in the future too
                email = self.params.email or existing_user.email
            })
            return okResponse('Profile for user ' .. self.params.username .. ' updated')
        else
            -- new user
            validate.assert_valid(self.params, {
                { 'username', exists = true, min_length = 4, max_length = 200 },
                { 'password', exists = true, min_length = 6 },
                { 'password_repeat', equals = self.params.password, 'passwords do not match' },
                { 'email', exists = true, min_length = 5 },
            })

<<<<<<< HEAD
        if self.user then
            yield_error('User ' .. self.params.username .. ' already exists');
        end
=======
            if existing_user then
                yield_error('User ' .. self.params.username .. ' already exists');
            end
>>>>>>> 6636e527

            local salt = secure_salt()
            Users:create({
                created = db.format_date(),
                username = self.params.username,
                salt = salt,
                password = hash_password(self.params.password, salt), -- see validation.lua >> hash_password
                email = self.params.email,
                verified = false,
                isadmin = false
            })

            -- Create a verify_user-type token and send an email to the user asking to
            -- verify the account.
            -- We check these on login.
            create_token(self, 'verify_user', self.params.username, self.params.email)
            return okResponse(
            'User ' .. self.params.username ..
            ' created.\nPlease check your email and validate your\naccount within the next 3 days.')
        end
    end)

}))


app:match('newpassword', '/users/:username/newpassword', respond_to({
    -- Methods:     POST
    -- Description: Sets a new password for a user. All passwords should travel pre-hashed
    --              with SHA512.
    -- Parameters:  oldpassword, password_repeat, newpassword

    OPTIONS = cors_options,
    POST = capture_errors(function (self)
        assert_all({'user_exists', 'users_match'}, self)

        if self.user.password ~= hash_password(self.params.oldpassword, self.user.salt) then
            yield_error('wrong password')
        end

        validate.assert_valid(self.params, {
            { 'password_repeat', equals = self.params.newpassword, 'passwords do not match' },
            { 'newpassword', exists = true, min_length = 6 }
        })

        self.user:update({
            password = hash_password(self.params.newpassword, self.user.salt)
        })

        return okResponse('Password updated')
    end)
}))

app:match('resendverification', '/users/:username/resendverification', respond_to({
    -- Methods:     GET
    -- Description: Resends user verification email.

    OPTIONS = cors_options,
    POST = capture_errors(function (self)
        assert_user_exists(self)
        if self.user.verified then
            return okResponse('User ' .. self.user.username .. ' is already verified.\nThere is no need for you to do anything.\n')
        end
        create_token(self, 'verify_user', self.user.username, self.user.email)
        return okResponse(
            'Verification email for ' .. self.user.username ..
            ' sent.\nPlease check your email and validate your\n' ..
            'account within the next 3 days.')
    end)
}))

app:match('password_reset', '/users/:username/password_reset(/:token)', respond_to({
    -- Methods:     GET, POST
    -- Description: Handles password reset requests.
    --              The route name should match the database token purpose.
    -- @see validation.create_token

    OPTIONS = cors_options,
    GET = capture_errors(function (self)
        return check_token(
            self.params.token,
            'password_reset',
            function (user)
                local password, prehash = random_password()
                user:update({ password = hash_password(prehash, user.salt) })
                send_mail(
                    user.email,
                    mail_subjects.new_password .. user.username,
                    mail_bodies.new_password .. '<p><h2>' .. password .. '</h2></p>')

                return htmlPage(
                    'Password reset',
                    '<p>A new random password has been generated for your account <strong>' .. user.username .. '</strong> and sent to your email address. Please check your inbox.</p>' ..
                    '<p>After logging in, please proceed to <strong>change your password</strong> as soon as possible.</p>'
                )
            end
        )
    end),
    POST = capture_errors(function (self)
        assert_user_exists(self)
        create_token(self, 'password_reset', self.params.username, self.user.email)
        return okResponse('Password reset request sent.\nPlease check your email.')
    end)
}))


app:match('login', '/users/:username/login', respond_to({
    -- Methods:     POST
    -- Description: Logs a user into the system.
    -- Body:        password

    OPTIONS = cors_options,
    POST = capture_errors(function (self)
        assert_user_exists(self)

        ngx.req.read_body()
        local password = ngx.req.get_body_data()

        if (hash_password(password, self.user.salt) == self.user.password) then
            if not self.user.verified then
                -- Check whether verification token is still unused and valid
                local token =
                    Tokens:find({
                        username = self.user.username,
                        purpose = 'verify_user'
                    })
                if token then
                    local query = db.select("date_part('day', now() - ?::timestamp)", token.created)[1]
                    if query.date_part > 3 then
                        token:delete()
                        yield_error(err.nonvalidated_user)
                    else
                        self.user.days_left = 3 - query.date_part
                    end
                else
                    yield_error(err.nonvalidated_user)
                end
            end
            self.session.username = self.user.username
            self.session.isadmin = self.user.isadmin
            self.session.verified = self.user.verified
            self.cookies.persist_session = self.params.persist
            if self.user.verified then
                return okResponse('User ' .. self.user.username .. ' logged in')
            else
                return jsonResponse({ days_left = self.user.days_left })
            end
        else
            -- Admins can log in as other people
            assert_admin(self, 'wrong password')
            local previous_username = self.session.username
            self.session.username = user.username
            self.session.isadmin = user.isadmin
            self.session.verified = user.verified
            self.cookies.persist_session = 'false'
            return okResponse('User ' .. previous_username .. ' now logged in as ' .. self.params.username)
        end
    end)
}))


app:match('verify_user', '/users/:username/verify_user/:token', respond_to({
    -- Methods:     GET
    -- Description: Verifies a user's email by means of a token, or removes
    --              that token if it has expired.
    --              If requesting user is an admin, verifies the user and removes
    --              the token. Token should equal '0' for admins.
    --              Returns a success message if the user is already verified.
    --              The route name should match the database token purpose.
    -- @see validation.create_token

    GET = capture_errors(function (self)
        local user_page = function (user)
            return htmlPage(
                'User verified | Welcome to Snap<em>!</em>',
                '<p>Your account <strong>' .. user.username .. '</strong> has been verified.</p>' ..
                '<p>Thank you!</p>' ..
                '<p><a href="https://snap.berkeley.edu/run">Take me to Snap<i>!</i></a></p>'
            )
        end
        local user = assert_user_exists(self)
        if user.verified then
            return user_page(user)
        end

        -- admins can verify people without the need of a token
        if self.params.token == '0' then assert_admin(self)
            local token = Tokens:select('where username = ? and purpose = ?', user.username, 'verify_user')
            if (token and token[1]) then token[1]:delete() end
            user:update({ verified = true })
            return okResponse('User ' .. user.username .. ' has been verified')
        end

        return check_token(
            self.params.token,
            'verify_user',
            function (user)
                -- success callback
                user:update({ verified = true })
                self.session.verified = true
                return user_page(user)
            end
        )
    end)
}))


app:match('logout', '/logout', respond_to({
    -- Methods:     POST
    -- Description: Logs out the current user from the system.

    OPTIONS = cors_options,
    POST = capture_errors(function (self)
        self.session.username = ''
        self.cookies.persist_session = 'false'
        return okResponse('logged out')
    end)
}))


-- TODO refactor the following two, as they share most of the code

app:match('projects', '/projects', respond_to({
    -- Methods:     GET
    -- Description: Get a list of published projects.
    -- Parameters:  page, pagesize, matchtext, withthumbnail

    OPTIONS = cors_options,
    GET = cached({
        exptime = 30, -- cache expires after 30 seconds
        function (self)
            local query = 'where ispublished'

            -- Apply where clauses
            if self.params.matchtext then
                query = query ..
                    db.interpolate_query(
                        ' and (projectname ~* ? or notes ~* ?)',
                        self.params.matchtext,
                        self.params.matchtext
                    )
            end

            local paginator = Projects:paginated(query .. ' order by firstpublished desc', { per_page = self.params.pagesize or 16 })
            local projects = self.params.page and paginator:get_page(self.params.page) or paginator:get_all()

            if self.params.withthumbnail == 'true' then
                for _, project in pairs(projects) do
                    -- Lazy Thumbnail generation
                    project.thumbnail =
                        retrieve_from_disk(project.id, 'thumbnail') or
                            generate_thumbnail(project.id)
                end
            end

            return jsonResponse({
                pages = self.params.page and paginator:num_pages() or nil,
                projects = projects
            })
        end
    })
}))


app:match('user_projects', '/projects/:username', respond_to({
    -- Methods:     GET
    -- Description: Get metadata for a project list by a user.
    --              Response will depend on parameters and query issuer permissions.
    -- Parameters:  ispublished, page, pagesize, matchtext, withthumbnail, updatingnotes

    OPTIONS = cors_options,
    GET = function (self)
        local order = 'lastshared'

        -- TODO use users_match
        if self.session.username ~= self.params.username then
            local visitor = self.current_user
            if not visitor or not visitor.isadmin then
                self.params.ispublished = 'true'
                order = 'firstpublished'
            end
        end

        local query = db.interpolate_query('where username = ?', self.params.username)

        -- Apply where clauses
        if self.params.ispublished ~= nil then
            query = query ..
                db.interpolate_query(
                    ' and ispublished = ?',
                    self.params.ispublished == 'true'
                )
        end

        if self.params.matchtext then
            query = query ..
                db.interpolate_query(
                    ' and (projectname ~* ? or notes ~* ?)',
                    self.params.matchtext,
                    self.params.matchtext
                )
        end

        local paginator = Projects:paginated(query .. ' order by ' .. order .. ' desc', { per_page = self.params.pagesize or 16 })
        local projects = self.params.page and paginator:get_page(self.params.page) or paginator:get_all()

	-- Lazy Notes generation
        if self.params.updatingnotes == 'true' then
            for _, project in pairs(projects) do
                if (project.notes == nil) then
                    local notes = parse_notes(project.id)
                    if notes then
                        project:update({ notes = notes })
                        project.notes = notes
                    end
                end
            end
        end

        if self.params.withthumbnail == 'true' then
            for _, project in pairs(projects) do
                -- Lazy Thumbnail generation
                project.thumbnail =
                    retrieve_from_disk(project.id, 'thumbnail') or
                        generate_thumbnail(project.id)
            end
        end

        return jsonResponse({
            pages = self.params.page and paginator:num_pages() or nil,
            projects = projects,
        })
    end
}))


app:match('project', '/projects/:username/:projectname', respond_to({
    -- Methods:     GET, DELETE, POST
    -- Description: Get/delete/add/update a particular project.
    --              Response will depend on query issuer permissions.
    -- Parameters:  delta, ispublic, ispublished
    -- Body:        xml, notes, thumbnail

    OPTIONS = cors_options,
    GET = capture_errors(function (self)
        local project = Projects:find(self.params.username, self.params.projectname)

        if not project then yield_error(err.nonexistent_project) end
        if not (project.ispublic or users_match(self)) then assert_admin(self, err.not_public_project) end

        -- self.params.delta is a version indicator
        -- delta = null will fetch the current version
        -- delta = -1 will fetch the previous saved version
        -- delta = -2 will fetch the last version before today

        return rawResponse(
            -- if users don't match, this project is being remixed and we need to attach its ID
            '<snapdata' .. (users_match(self) and '>' or ' remixID="' .. project.id .. '">') ..
            (retrieve_from_disk(project.id, 'project.xml', self.params.delta) or '<project></project>') ..
            (retrieve_from_disk(project.id, 'media.xml', self.params.delta) or '<media></media>') ..
            '</snapdata>'
        )
    end),
    DELETE = capture_errors(function (self)
        assert_all({'project_exists', 'user_exists'}, self)
        if not users_match(self) then assert_admin(self) end

        local project = Projects:find(self.params.username, self.params.projectname)
        --[[
        local id = project.id

        -- Check out whether this project was a remix of some other project, then delete the remix
        local remix = Remixes:select('where remixed_project_id = ?', id)[1]
        if remix then remix:delete() end

        -- Check out whether this project has been remixed by other projects, then orphan these remixes
        local query = db.query('update remixes set original_project_id = null where original_project_id = ?', id);

        if not (project:delete()) then
            yield_error('Could not delete project ' .. self.params.projectname)
        else
            delete_directory(id)
            return okResponse('Project ' .. self.params.projectname .. ' has been removed.')
        end
        ]]--

        -- Do not actually delete the project; flag it as deleted.

        if not (project:update({ deleted = db.format_date() })) then
            yield_error('Could not delete project ' .. self.params.projectname)
        else
            return okResponse('Project ' .. self.params.projectname .. ' has been removed.')
        end
    end),
    POST = capture_errors(function (self)
        validate.assert_valid(self.params, {
            { 'projectname', exists = true },
            { 'username', exists = true }
        })

        assert_all({assert_user_exists, assert_users_match}, self)

        -- Read request body and parse it into JSON
        ngx.req.read_body()
        local body_data = ngx.req.get_body_data()
        local body = body_data and util.from_json(body_data) or nil

        if (not body.xml) then
            yield_error('Empty project contents')
        end

        local project = Projects:find(self.params.username, self.params.projectname)

        if (project) then
            local shouldUpdateSharedDate =
                ((not project.lastshared and self.params.ispublic)
                or (self.params.ispublic and not project.ispublic))

            backup_project(project.id)

            project:update({
                lastupdated = db.format_date(),
                lastshared = shouldUpdateSharedDate and db.format_date() or nil,
                firstpublished =
                    project.firstpublished or
                    (self.params.ispublished and db.format_date()) or
                    nil,
                notes = body.notes,
                ispublic = self.params.ispublic or project.ispublic,
                ispublished = self.params.ispublished or project.ispublished
            })
        else
            -- Users are automatically verified the first time
            -- they save a project
            local user = Users:find(self.params.username)
            if (not user.verified) then
                user:update({ verified = true })
                self.session.verified = true
            end

            Projects:create({
                projectname = self.params.projectname,
                username = self.params.username,
                created = db.format_date(),
                lastupdated = db.format_date(),
                lastshared = self.params.ispublic and db.format_date() or nil,
                firstpublished = self.params.ispublished and db.format_date() or nil,
                notes = body.notes,
                ispublic = self.params.ispublic or false,
                ispublished = self.params.ispublished or false
            })
            project = Projects:find(self.params.username, self.params.projectname)

            if (body.remixID and body.remixID ~= cjson.null) then
                -- user is remixing a project
                Remixes:create({
                    original_project_id = body.remixID,
                    remixed_project_id = project.id,
                    created = db.format_date()
                })
            end
        end

        save_to_disk(project.id, 'project.xml', body.xml)
        save_to_disk(project.id, 'thumbnail', body.thumbnail)
        save_to_disk(project.id, 'media.xml', body.media)

        if not (retrieve_from_disk(project.id, 'project.xml')
            and retrieve_from_disk(project.id, 'thumbnail')
            and retrieve_from_disk(project.id, 'media.xml')) then
            yield_error('Could not save project ' .. self.params.projectname)
        else
            return okResponse('project ' .. self.params.projectname .. ' saved')
        end

    end)
}))


app:match('project_meta', '/projects/:username/:projectname/metadata', respond_to({
    -- Methods:     GET, DELETE, POST
    -- Description: Get/add/update a project metadata.
    -- Parameters:  projectname, ispublic, ispublished, lastupdated, lastshared
    -- Body:        notes, projectname

    OPTIONS = cors_options,
    GET = capture_errors(function (self)
        local project = Projects:find(self.params.username, self.params.projectname)

        if not project then yield_error(err.nonexistent_project) end
        if not project.ispublic then assert_users_match(self, err.not_public_project) end

        local remixed_from = Remixes:select('where remixed_project_id = ?', project.id)[1]

        if remixed_from then
            if remixed_from.original_project_id then
                local original_project = Projects:select('where id = ?', remixed_from.original_project_id)[1]
                project.remixedfrom = {
                    username = original_project.username,
                    projectname = original_project.projectname
                }
            else
                project.remixedfrom = {
                    username = nil,
                    projectname = nil
                }
            end
        end

        return jsonResponse(project)
    end),
    POST = capture_errors(function (self)
        if not users_match(self) then assert_admin(self) end

        local project = Projects:find(self.params.username, self.params.projectname)
        if not project then yield_error(err.nonexistent_project) end

        local shouldUpdateSharedDate =
            ((not project.lastshared and self.params.ispublic)
            or (self.params.ispublic and not project.ispublic))

        -- Read request body and parse it into JSON
        ngx.req.read_body()
        local body_data = ngx.req.get_body_data()
        local body = body_data and util.from_json(body_data) or nil
        local new_name = body and body.projectname or nil
        local new_notes = body and body.notes or nil

        project:update({
            projectname = new_name or project.projectname,
            lastupdated = db.format_date(),
            lastshared = shouldUpdateSharedDate and db.format_date() or nil,
            firstpublished =
                project.firstpublished or
                (self.params.ispublished and db.format_date()) or
                nil,
            notes = new_notes or project.notes,
            ispublic = self.params.ispublic or project.ispublic,
            ispublished = self.params.ispublished or project.ispublished
        })

        return okResponse('project ' .. self.params.projectname .. ' updated')
    end)
}))


app:match('project_versions', '/projects/:username/:projectname/versions', respond_to({
    -- Methods:     GET
    -- Description: Get info about backed up project versions.
    -- Parameters:
    -- Body:        versions

    OPTIONS = cors_options,
    GET = capture_errors(function (self)
        local project = Projects:find(self.params.username, self.params.projectname)

        if not project then yield_error(err.nonexistent_project) end
        if not project.ispublic then assert_users_match(self, err.not_public_project) end

        -- seconds since last modification
        local query = db.select('extract(epoch from age(now(), ?::timestamp))', project.lastupdated)[1]

        return jsonResponse({
            {
                lastupdated = query.date_part,
                thumbnail = retrieve_from_disk(project.id, 'thumbnail') or
                    generate_thumbnail(project.id),
                notes = parse_notes(project.id),
                delta = 0
            },
            version_metadata(project.id, -1),
            version_metadata(project.id, -2)
        })
    end)
}))


app:match('project_remixes', '/projects/:username/:projectname/remixes', respond_to({
    -- Methods:     GET
    -- Description: Get a list of all published remixes from a project.
    -- Parameters:  page, pagesize
    -- Body:

    OPTIONS = cors_options,
    GET = capture_errors(function (self)
        local project = Projects:find(self.params.username, self.params.projectname)

        if not project then yield_error(err.nonexistent_project) end
        if not project.ispublic then assert_users_match(self, err.not_public_project) end

        local paginator =
            Remixes:paginated(
                'where original_project_id = ?',
                project.id,
                { per_page = self.params.pagesize or 16 }
            )

        local remixes_metadata = self.params.page and paginator:get_page(self.params.page) or paginator:get_all()
        local remixes = {}

        for i, remix in pairs(remixes_metadata) do
            remixed_project = Projects:select('where id = ? and ispublished', remix.remixed_project_id)[1];
            if (remixed_project) then
                -- Lazy Thumbnail generation
                remixed_project.thumbnail =
                    retrieve_from_disk(remix.remixed_project_id, 'thumbnail') or
                        generate_thumbnail(remix.remixed_project_id)
                table.insert(remixes, remixed_project)
            end
        end

        return jsonResponse({
            pages = self.params.page and paginator:num_pages() or nil,
            projects = remixes
        })
    end)
}))


app:match('project_thumb', '/projects/:username/:projectname/thumbnail', respond_to({
    -- Methods:     GET
    -- Description: Get a project thumbnail.

    OPTIONS = cors_options,
    GET = capture_errors(
    cached({
        exptime = 30, -- cache expires after 30 seconds
        function (self)
            local project = Projects:find(self.params.username, self.params.projectname)
            if not project then yield_error(err.nonexistent_project) end

            if self.params.username ~= self.session.username
                and not project.ispublic then
                yield_error(err.auth)
            end

            -- Lazy Thumbnail generation
            return rawResponse(
                retrieve_from_disk(project.id, 'thumbnail') or
                    generate_thumbnail(project.id))
        end
    }))
}))
<|MERGE_RESOLUTION|>--- conflicted
+++ resolved
@@ -129,13 +129,11 @@
     end),
 
     DELETE = capture_errors(function (self)
-<<<<<<< HEAD
-        assert_all({'user_exists', 'admin'}, self)
-=======
+        assert_user_exists(self)
+
         if not users_match(self) then assert_admin(self) end
->>>>>>> 6636e527
-
-        if not (self.user:delete()) then
+
+        if not (self.queried_user:delete()) then
             yield_error('Could not delete user ' .. self.params.username)
         else
             return okResponse('User ' .. self.params.username .. ' has been removed.')
@@ -143,16 +141,15 @@
     end),
 
     POST = capture_errors(function (self)
-        local existing_user = Users:find(self.params.username)
-        if (self.session.username == self.params.username
+        if (self.current_user.username == self.queried_user.username
             or self.session.isadmin) then
             -- user is updating profile, or an admin is updating somebody else's profile
-            existing_user:update({
+            self.queried_user:update({
                 -- we only support changing a user's email at the moment, but we could use
                 -- this method to update their permissions in the future too
-                email = self.params.email or existing_user.email
+                email = self.params.email or self.queried_user.email
             })
-            return okResponse('Profile for user ' .. self.params.username .. ' updated')
+            return okResponse('Profile for user ' .. self.queried_user.username .. ' updated')
         else
             -- new user
             validate.assert_valid(self.params, {
@@ -162,15 +159,9 @@
                 { 'email', exists = true, min_length = 5 },
             })
 
-<<<<<<< HEAD
-        if self.user then
-            yield_error('User ' .. self.params.username .. ' already exists');
-        end
-=======
-            if existing_user then
-                yield_error('User ' .. self.params.username .. ' already exists');
-            end
->>>>>>> 6636e527
+            if self.queried_user then
+                yield_error('User ' .. self.queried_user.username .. ' already exists');
+            end
 
             local salt = secure_salt()
             Users:create({
@@ -206,7 +197,7 @@
     POST = capture_errors(function (self)
         assert_all({'user_exists', 'users_match'}, self)
 
-        if self.user.password ~= hash_password(self.params.oldpassword, self.user.salt) then
+        if self.queried_user.password ~= hash_password(self.params.oldpassword, self.queried_user.salt) then
             yield_error('wrong password')
         end
 
@@ -215,8 +206,8 @@
             { 'newpassword', exists = true, min_length = 6 }
         })
 
-        self.user:update({
-            password = hash_password(self.params.newpassword, self.user.salt)
+        self.queried_user:update({
+            password = hash_password(self.params.newpassword, self.queried_user.salt)
         })
 
         return okResponse('Password updated')
@@ -230,12 +221,12 @@
     OPTIONS = cors_options,
     POST = capture_errors(function (self)
         assert_user_exists(self)
-        if self.user.verified then
-            return okResponse('User ' .. self.user.username .. ' is already verified.\nThere is no need for you to do anything.\n')
-        end
-        create_token(self, 'verify_user', self.user.username, self.user.email)
+        if self.queried_user.verified then
+            return okResponse('User ' .. self.queried_user.username .. ' is already verified.\nThere is no need for you to do anything.\n')
+        end
+        create_token(self, 'verify_user', self.queried_user.username, self.queried_user.email)
         return okResponse(
-            'Verification email for ' .. self.user.username ..
+            'Verification email for ' .. self.queried_user.username ..
             ' sent.\nPlease check your email and validate your\n' ..
             'account within the next 3 days.')
     end)
@@ -270,7 +261,7 @@
     end),
     POST = capture_errors(function (self)
         assert_user_exists(self)
-        create_token(self, 'password_reset', self.params.username, self.user.email)
+        create_token(self, 'password_reset', self.params.username, self.queried_user.email)
         return okResponse('Password reset request sent.\nPlease check your email.')
     end)
 }))
@@ -288,12 +279,12 @@
         ngx.req.read_body()
         local password = ngx.req.get_body_data()
 
-        if (hash_password(password, self.user.salt) == self.user.password) then
-            if not self.user.verified then
+        if (hash_password(password, self.queried_user.salt) == self.queried_user.password) then
+            if not self.queried_user.verified then
                 -- Check whether verification token is still unused and valid
                 local token =
                     Tokens:find({
-                        username = self.user.username,
+                        username = self.queried_user.username,
                         purpose = 'verify_user'
                     })
                 if token then
@@ -302,30 +293,30 @@
                         token:delete()
                         yield_error(err.nonvalidated_user)
                     else
-                        self.user.days_left = 3 - query.date_part
+                        self.queried_user.days_left = 3 - query.date_part
                     end
                 else
                     yield_error(err.nonvalidated_user)
                 end
             end
-            self.session.username = self.user.username
-            self.session.isadmin = self.user.isadmin
-            self.session.verified = self.user.verified
+            self.session.username = self.queried_user.username
+            self.session.isadmin = self.queried_user.isadmin
+            self.session.verified = self.queried_user.verified
             self.cookies.persist_session = self.params.persist
-            if self.user.verified then
-                return okResponse('User ' .. self.user.username .. ' logged in')
+            if self.queried_user.verified then
+                return okResponse('User ' .. self.queried_user.username .. ' logged in')
             else
-                return jsonResponse({ days_left = self.user.days_left })
+                return jsonResponse({ days_left = self.queried_user.days_left })
             end
         else
             -- Admins can log in as other people
             assert_admin(self, 'wrong password')
-            local previous_username = self.session.username
-            self.session.username = user.username
-            self.session.isadmin = user.isadmin
-            self.session.verified = user.verified
+            local previous_username = self.current_user.username
+            self.session.username = self.queried_user.username
+            self.session.isadmin = self.queried_user.isadmin
+            self.session.verified = self.queried_user.verified
             self.cookies.persist_session = 'false'
-            return okResponse('User ' .. previous_username .. ' now logged in as ' .. self.params.username)
+            return okResponse('User ' .. previous_username .. ' now logged in as ' .. self.queried_user.username)
         end
     end)
 }))
@@ -350,17 +341,17 @@
                 '<p><a href="https://snap.berkeley.edu/run">Take me to Snap<i>!</i></a></p>'
             )
         end
-        local user = assert_user_exists(self)
-        if user.verified then
-            return user_page(user)
+        assert_user_exists(self)
+        if self.queried_user.verified then
+            return user_page(self.queried_user)
         end
 
         -- admins can verify people without the need of a token
         if self.params.token == '0' then assert_admin(self)
-            local token = Tokens:select('where username = ? and purpose = ?', user.username, 'verify_user')
+            local token = Tokens:select('where username = ? and purpose = ?', self.queried_user.username, 'verify_user')
             if (token and token[1]) then token[1]:delete() end
-            user:update({ verified = true })
-            return okResponse('User ' .. user.username .. ' has been verified')
+            self.queried_user:update({ verified = true })
+            return okResponse('User ' .. self.queried_user.username .. ' has been verified')
         end
 
         return check_token(
@@ -444,16 +435,14 @@
     GET = function (self)
         local order = 'lastshared'
 
-        -- TODO use users_match
-        if self.session.username ~= self.params.username then
-            local visitor = self.current_user
-            if not visitor or not visitor.isadmin then
+        if not (users_match(self)) then
+            if not self.current_user or not self.current_user.isadmin then
                 self.params.ispublished = 'true'
                 order = 'firstpublished'
             end
         end
 
-        local query = db.interpolate_query('where username = ?', self.params.username)
+        local query = db.interpolate_query('where username = ?', self.queried_user.username)
 
         -- Apply where clauses
         if self.params.ispublished ~= nil then
@@ -604,9 +593,8 @@
         else
             -- Users are automatically verified the first time
             -- they save a project
-            local user = Users:find(self.params.username)
-            if (not user.verified) then
-                user:update({ verified = true })
+            if (not self.queried_user.verified) then
+                self.queried_user:update({ verified = true })
                 self.session.verified = true
             end
 
@@ -801,7 +789,7 @@
             local project = Projects:find(self.params.username, self.params.projectname)
             if not project then yield_error(err.nonexistent_project) end
 
-            if self.params.username ~= self.session.username
+            if not users_match(self)
                 and not project.ispublic then
                 yield_error(err.auth)
             end
