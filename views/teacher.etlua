--- conflicted
+++ resolved
@@ -1,7 +1,7 @@
 <h1><%- locale.get('teacher_title') %></h1>
 <div class="buttons">
     <a class="pure-button" href="bulk"><%- locale.get('bulk_tile') %></a>
-<<<<<<< HEAD
+    <a class="pure-button" href="learners"><%- locale.get('learners_title') %></a>
 </div>
 
 <section>
@@ -19,8 +19,4 @@
         }
     )
     %>
-</section>
-=======
-    <a class="pure-button" href="learners"><%- locale.get('learners_title') %></a>
-</div>
->>>>>>> 28ee5ca9
+</section>