--- conflicted
+++ resolved
@@ -59,15 +59,6 @@
     end
 end
 
-<<<<<<< HEAD
-if file then
-    raw_data = file:read("*all")
-    file:close()
-else
-    print('Could not read ' .. filename)
-    print(usage)
-    os.exit()
-=======
 function migrate_collection(entities)
     local separator = {
         users = "\0",
@@ -103,7 +94,6 @@
         end
     end
     print('all done')
->>>>>>> 73ca9018
 end
 
 function migrate_user(raw_user)
@@ -116,18 +106,6 @@
 
     -- print('migrating user ' .. fields[2])
 
-<<<<<<< HEAD
-    print(db:insert('users', {
-
-    }))
-    print(db:query("insert into users (created, username, salt, password, email, isadmin) values (" ..
-        "'" .. fields[8] .. "', " ..
-        "'" .. fields[2] .. "', " ..
-        "'" .. fields[5] .. "', " ..
-        "'" .. fields[4] .. "', " ..
-        "'" .. fields[3] .. "', " ..
-        "false);"))
-=======
     local result, err = db:query("insert into users (created, username, salt, password, email, isadmin) values (" ..
         db:escape_literal(fields[8]) .. ", " ..
         db:escape_literal(fields[2]) .. ", " ..
@@ -141,7 +119,6 @@
         print(err)
         os.exit()
     end
->>>>>>> 73ca9018
 end
 
 function migrate_project(raw_project)
@@ -152,27 +129,6 @@
         i = i + 1
     end)
 
-<<<<<<< HEAD
-    print('migrating projects')
-
-    print(db:query("insert into projects (projectname, username, ispublic, ispublished, created, lastupdated, lastshared) values (" ..
-        "'" .. fields[1] .. "', " ..
-        "'" .. fields[2] .. "', " ..
-        fields[3] .. ', false, ' ..
-        "'" .. fields[4] .. "', " ..
-        "'" .. fields[4] .. "', " ..
-        ((fields[3] == 'true') and ("'" .. fields[4] .. "';" ) or "NULL;")
-        ))
-
-    -- We need to get the project ID by asking the DB. Maybe the query returns it?
-    saveToDisk(project_id, 'project.xml', fields[6])
-    -- To get the thumbnail, we need to parse the XML and extract the <thumbnail>
-    -- tag contents
-    saveToDisk(project_id, 'thumbnail', thumbnail)
-    -- We need to find the media XML from the media file. We could probably just
-    -- concatenate it into the project XML and forget about this extra file
-    saveToDisk(project.id, 'media.xml', get_media(fields[1], fields[2]))
-=======
     -- print('migrating project ' .. fields[1])
 
     local result, err = db:query("insert into projects (projectname, username, ispublic, ispublished, created, lastupdated, lastshared) values (" ..
@@ -233,7 +189,6 @@
     local file = io.open('errors.log', 'a')
     file:write(raw_item)
     file:close()
->>>>>>> 73ca9018
 end
 
 migrate_collection(table)