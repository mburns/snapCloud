-- Collection controller
-- =====================
--
-- Written by Bernat Romagosa and Michael Ball
--
-- Copyright (C) 2021 by Bernat Romagosa and Michael Ball
--
-- This file is part of Snap Cloud.
--
-- Snap Cloud is free software: you can redistribute it and/or modify
-- it under the terms of the GNU Affero General Public License as
-- published by the Free Software Foundation, either version 3 of
-- the License, or (at your option) any later version.
--
-- This program is distributed in the hope that it will be useful,
-- but WITHOUT ANY WARRANTY; without even the implied warranty of
-- MERCHANTABILITY or FITNESS FOR A PARTICULAR PURPOSE.  See the
-- GNU Affero General Public License for more details.
--
-- You should have received a copy of the GNU Affero General Public License
-- along with this program.  If not, see <http://www.gnu.org/licenses/>.

local Projects = package.loaded.Projects
local Collections = package.loaded.Collections
local CollectionMemberships = package.loaded.CollectionMemberships
local Users = package.loaded.Users
local db = package.loaded.db
local cached_query = package.loaded.cached_query
local uncache_category = package.loaded.uncache_category
local disk = package.loaded.disk
local assert_error = package.loaded.app_helpers.assert_error
local yield_error = package.loaded.yield_error
local capture_errors = package.loaded.capture_errors

CollectionController = {
    run_query = function (self, query)
        if not self.params.page_number then self.params.page_number = 1 end
        local paginator = Collections:paginated(
            query ..
                (self.params.search_term and (db.interpolate_query(
                    ' AND (name ILIKE ? OR description ILIKE ?)',
                    '%' .. self.params.search_term .. '%',
                    '%' .. self.params.search_term .. '%')
                ) or '') ..
            ' ORDER BY ' .. (self.params.order or 'published_at DESC'),
            {
                per_page = self.params.per_page or 15,
                fields = self.params.fields or
                    [[collections.id, collections.creator_id, collections.created_at,
                    published, collections.published_at, shared,
                    collections.shared_at, collections.updated_at, name,
                    description, thumbnail_id, username, editor_ids]]
            }
        )

        if not self.params.ignore_page_count then
            self.num_pages = paginator:num_pages()
        end

        local items = paginator:get_page(self.params.page_number)
        disk:process_thumbnails(items, 'thumbnail_id')
        return items
    end,
    fetch = capture_errors(function (self)
        return CollectionController.run_query(
            self,
            [[JOIN active_users ON
                (active_users.id = collections.creator_id)
                WHERE collection.published]]
        )
    end),
    my_collections = capture_errors(function (self)
        self.params.order = 'updated_at DESC'
        return CollectionController.run_query(
            self,
            db.interpolate_query(
                [[JOIN active_users ON
                    (active_users.id = collections.creator_id)
                    WHERE (collections.creator_id = ? OR editor_ids @> ARRAY[?])]],
                self.current_user.id,
                self.current_user.id)
        )
    end),
    user_collections = capture_errors(function (self)
        self.params.order = 'updated_at DESC'
        return CollectionController.run_query(
            self,
            db.interpolate_query(
                [[JOIN active_users ON
                    (active_users.id = collections.creator_id)
                    WHERE (collections.creator_id = ?)
                    AND published]],
                self.params.user_id,
                self.params.user_id
            )
        )
    end),
    projects = capture_errors(function (self)
        if not self.params.page_number then self.params.page_number = 1 end
        local paginator = self.collection:get_projects()
        paginator.per_page = self.items_per_page
        local items = {}
        if self.cached then
            items = cached_query(
                { paginator._clause, self.params.page_number },
                'collection#' .. tostring(self.collection.id),
                Projects,
                function ()
                    local entries =
                        paginator:get_page(self.params.page_number)
                    disk:process_thumbnails(entries)
                    return entries
                end
            )
        else
            items = paginator:get_page(self.params.page_number)
            disk:process_thumbnails(items)
        end
        if not ignore_page_count then
            if self.cached then
                self.num_pages = cached_query(
                    { paginator._clause, 'count' },
                    'collection#' .. tostring(self.collection.id) .. '#count',
                    nil,
                    function ()
                        return paginator:num_pages()
                    end
                )
            else
                self.num_pages = paginator:num_pages()
            end
        end
        self.page_item_count = #(items)
        return items
    end),
    containing_project = capture_errors(function (self)
        self.params.order =  'collections.created_at DESC'
        self.params.fields =
            [[collections.creator_id, collections.name,
            collection_memberships.project_id, collections.thumbnail_id,
            collections.shared, collections.published, users.username]]
        return CollectionController.run_query(
            self,
            db.interpolate_query(
                [[INNER JOIN collection_memberships
                    ON collection_memberships.collection_id = collections.id
                INNER JOIN users
                    ON collections.creator_id = users.id
                WHERE collection_memberships.project_id = ?
                AND collections.published]],
                self.params.project_id
            )
        )
    end),
    new = capture_errors(function (self)
        rate_limit(self)
        prevent_tor_access(self)

        assert_can_create_collection(self)
        local collection =
            Collections:find(self.current_user.id, self.params.name)
        if not collection then
            collection = assert_error(Collections:create({
                name = self.params.name,
                creator_id = self.current_user.id
            }))
        end
        collection.username = self.current_user.username -- needed by url_for
        return jsonResponse({ redirect = collection:url_for('site') })
    end),
    add_project = capture_errors(function (self)
        local collection = Collections:find({ id = self.params.id })
        local project = Projects:find({ id = self.params.project_id })
        assert_can_add_project_to_collection(self, project, collection)
        assert_project_not_in_collection(self, project, collection)

        if not collection.thumbnail_id then
            collection:update({
                thumbnail_id = project.id
            })
        end

        CollectionMemberships:create({
            collection_id = collection.id,
            project_id = project.id,
            user_id = self.current_user.id -- who added it to the collection
        })

        uncache_category('collection#' .. tostring(collection.id))
        uncache_category('collection#' .. tostring(collection.id) .. '#count')

        return jsonResponse({ redirect = project:url_for('site') })
    end),
    remove_project = capture_errors(function (self)
        local collection = Collections:find({ id = self.params.id })
        local project = Projects:find({ id = self.params.project_id })

<<<<<<< HEAD
        -- For now, only project creators or site mods can delete projects from collections.
        if collection.creator_id ~= self.current_user.id then
=======
        -- Only creators, mods and owners of a particular project can remove
        -- it from a collection.
        if (collection.creator_id ~= self.current_user.id) or
            (self.current_user.username ~= project.username) then
>>>>>>> 9ee0d4dd
            assert_min_role(self, 'moderator')
        end

        db.delete(
            'collection_memberships',
            {
                collection_id = collection.id,
                project_id = self.params.project_id
            })

        uncache_category('collection#' .. tostring(collection.id))
        uncache_category('collection#' .. tostring(collection.id) .. '#count')

        return okResponse()
    end),
    set_thumbnail = capture_errors(function (self)
        local collection =
            Collections:find({ id = self.params.id })

        if collection.creator_id ~= self.current_user.id then
            assert_min_role(self, 'moderator')
        end

        collection:update({ thumbnail_id = self.params.project_id })
        collection.thumbnail =
            package.loaded.disk:retrieve_thumbnail(collection.thumbnail_id)
        return okResponse()
    end),
    share = capture_errors(function (self)
        local collection =
            Collections:find({ id = self.params.id })
        assert_can_share(self, collection)
        collection:update({
            updated_at = db.format_date(),
            shared_at = db.format_date(),
            shared = true,
            published = false
        })
        return okResponse()
    end),
    unshare = capture_errors(function (self)
        local collection =
            Collections:find({ id = self.params.id })
        assert_can_share(self, collection)
        collection:update({
            updated_at = db.format_date(),
            shared = false,
            published = false
        })
        return okResponse()
    end),
    publish = capture_errors(function (self)
        local collection =
            Collections:find({ id = self.params.id })
        assert_can_share(self, collection)
        collection:update({
            updated_at = db.format_date(),
            published_at = collection.published_at or db.format_date(),
            shared = true,
            published = true
        })
        return okResponse()
    end),
    unpublish = capture_errors(function (self)
        local collection =
            Collections:find({ id = self.params.id })
        assert_can_share(self, collection)
        collection:update({
            updated_at = db.format_date(),
            published = false
        })
        return okResponse()
    end),
    delete = capture_errors(function (self)
        local collection =
            Collections:find({ id = self.params.id })
        local name = collection.name
        assert_can_delete(self, collection)
        db.delete('collection_memberships', { collection_id = collection.id })
        db.delete('collections', { id = collection.id })
        return jsonResponse({ redirect = self:build_url('my_collections') })
    end),
    make_ffa = capture_errors(function (self)
        assert_min_role(self, 'moderator')
        local collection =
            Collections:find({ id = self.params.id })
        collection:update({ free_for_all = true })
        if collection.editor_ids then
            collection.editors = Users:find_all(
                collection.editor_ids,
                { fields = 'username, id' }
            )
        end
        collection.creator = Users:find({ id = collection.creator_id })
        return jsonResponse({
            message = 'Collection <em>' .. collection.name ..
                '</em> is now free for all.',
            title = 'Free for all'
        })
    end),
    unmake_ffa = capture_errors(function (self)
        assert_min_role(self, 'moderator')
        local collection =
            Collections:find({ id = self.params.id })
        collection:update({ free_for_all = false })
        if collection.editor_ids then
            collection.editors = Users:find_all(
            collection.editor_ids,
            { fields = 'username, id' })
        end
        collection.creator = Users:find({ id = collection.creator_id })
        return jsonResponse({
            message = 'Collection <em>' .. collection.name ..
                '</em> is no longer free for all.',
            title = 'Free for all'
        })
    end),
    unenroll = capture_errors(function (self)
        local collection =
            Collections:find({ id = self.params.id })
        if is_editor(self, collection) then
            collection:update({
                editor_ids =
                    db.raw(db.interpolate_query(
                        'array_remove(editor_ids, ?)',
                        self.current_user.id))
            })
        end
        return jsonResponse({ redirect = self:build_url('my_collections') })
    end),
    add_editor = capture_errors(function (self)
        local collection =
            Collections:find({ id = self.params.id })
        if collection.creator_id ~= self.current_user.id then
            assert_admin(self)
        end

        local editor = Users:find({ username = tostring(self.params.username) })
        if not editor then yield_error(err.nonexistent_user) end

        collection:update({
            editor_ids =
                db.raw(db.interpolate_query(
                    'array_append(editor_ids, ?)',
                    editor.id))
        })

        return okResponse('Editor added')
    end),
    remove_editor = capture_errors(function (self)
        local collection =
            Collections:find({ id = self.params.id })
        if collection.creator_id == self.current_user.id or
                is_editor(self, collection) or
                current_user:isadmin() then
            if (collection:update({
                editor_ids =
                    db.raw(db.interpolate_query(
                        'array_remove(editor_ids, ?)',
                        self.params.editor_id))
            })) then
                return okResponse('Editor removed')
            else
                yield_error()
            end
        else
            yield_error(err.auth)
        end
    end),
    rename = capture_errors(function (self)
        local collection = Collections:find({ id = self.params.id })
        if collection.creator_id ~= self.current_user.id then
            assert_admin(self)
        end
        -- assign the creator so we can redirect to the new collection URL
        collection.creator = Users:find({ id = collection.creator_id })
        if not (collection:update({ name = self.params.new_name })) then
            return errorResponse('Collection could not be renamed')
        else
            return jsonResponse({ redirect = collection:url_for('site') })
        end
    end),
    set_description = capture_errors(function (self)
        local collection = Collections:find({ id = self.params.id })
        if collection.creator_id ~= self.current_user.id then
            assert_admin(self)
        end
        if not
            (collection:update({ description = self.params.new_description }))
                then
            return errorResponse('Collection description could not be updated')
        else
            return okResponse('Collection description updated')
        end
    end)
}<|MERGE_RESOLUTION|>--- conflicted
+++ resolved
@@ -195,15 +195,10 @@
         local collection = Collections:find({ id = self.params.id })
         local project = Projects:find({ id = self.params.project_id })
 
-<<<<<<< HEAD
-        -- For now, only project creators or site mods can delete projects from collections.
-        if collection.creator_id ~= self.current_user.id then
-=======
         -- Only creators, mods and owners of a particular project can remove
         -- it from a collection.
         if (collection.creator_id ~= self.current_user.id) or
             (self.current_user.username ~= project.username) then
->>>>>>> 9ee0d4dd
             assert_min_role(self, 'moderator')
         end
 
