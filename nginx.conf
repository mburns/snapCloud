env HOSTNAME;
env SECONDARY_HOSTNAME;
env PORT;
env DATABASE_URL;
env DATABASE_USERNAME;
env DATABASE_PASSWORD;
env DATABASE_NAME;
env SESSION_SECRET_BASE;
env CODE_CACHE;
env DNS_RESOLVER;
env LOG_DIRECTIVE;
env MAIL_SMTP_USER;
env MAIL_SMTP_PASSWORD;
env MAIL_SMTP_SERVER;
<<<<<<< HEAD
env USE_DAEMON;
=======
env MONITOR;
>>>>>>> be5cb340
env WORKER_CONNECTIONS;

worker_processes ${{NUM_WORKERS}};
error_log ${{LOG_DIRECTIVE}};
daemon ${{USE_DAEMON}};
pid logs/nginx.pid;

events {
    worker_connections ${{WORKER_CONNECTIONS}};
}

http {
    include nginx.conf.d/mime.types;
    lua_shared_dict auto_ssl 1m;
    lua_shared_dict auto_ssl_settings 64k;
    lua_shared_dict page_cache 15m;
    ssl_session_cache   shared:SSL:10m;
    ssl_session_timeout 10m;
    lua_code_cache ${{CODE_CACHE}};

    client_body_buffer_size     10M;
    client_max_body_size        10M;

    resolver ${{DNS_RESOLVER}};

    lua_code_cache ${{CODE_CACHE}};

    client_body_buffer_size     10M;
    client_max_body_size        10M;

    # We use a separate server block for each host to serve specific certs.
    server {
        server_name ${{HOSTNAME}};
        listen ${{PORT}};
        # nginx amplify listen
        listen 127.0.0.1:${{PORT}};

<<<<<<< HEAD
        include nginx.conf.d/${{PRIMARY_NGINX_CONFIG}};
=======
        include nginx.conf.d/ssl.conf;
        ssl_certificate     certs/${{SSL_CERT_FILE}};
        ssl_certificate_key certs/${{SSL_CERT_PRIVATE_KEY}};

        include nginx.conf.d/locations.conf;
>>>>>>> be5cb340
    }

    server {
        server_name ${{SECONDARY_HOSTNAME}};
        listen ${{PORT}};

<<<<<<< HEAD
        include nginx.conf.d/${{SECONDARY_NGINX_CONFIG}};
=======
        include nginx.conf.d/ssl.conf;
        ssl_certificate     certs/${{SSL_SECOND_CERT_FILE}};
        ssl_certificate_key certs/${{SSL_SECOND_CERT_PRIVATE_KEY}};

        # Needed for LetsEncrypt certbot to authenticate
        # Note: This is mapped to ./html/.well-known/acme-challenge

        location ~ /.well-known/acme-challenge/ {
            allow all;
            default_type "text/plain";
        }

        include nginx.conf.d/locations.conf;
    }

    # nginx amplify monitoring service
    server {
        listen 127.0.0.1:80;
        server_name 127.0.0.1;
        location /nginx_status {
            stub_status on;
            allow 127.0.0.1;
            deny all;
        }
>>>>>>> be5cb340
    }
}<|MERGE_RESOLUTION|>--- conflicted
+++ resolved
@@ -12,11 +12,7 @@
 env MAIL_SMTP_USER;
 env MAIL_SMTP_PASSWORD;
 env MAIL_SMTP_SERVER;
-<<<<<<< HEAD
 env USE_DAEMON;
-=======
-env MONITOR;
->>>>>>> be5cb340
 env WORKER_CONNECTIONS;
 
 worker_processes ${{NUM_WORKERS}};
@@ -54,48 +50,13 @@
         # nginx amplify listen
         listen 127.0.0.1:${{PORT}};
 
-<<<<<<< HEAD
         include nginx.conf.d/${{PRIMARY_NGINX_CONFIG}};
-=======
-        include nginx.conf.d/ssl.conf;
-        ssl_certificate     certs/${{SSL_CERT_FILE}};
-        ssl_certificate_key certs/${{SSL_CERT_PRIVATE_KEY}};
-
-        include nginx.conf.d/locations.conf;
->>>>>>> be5cb340
     }
 
     server {
         server_name ${{SECONDARY_HOSTNAME}};
         listen ${{PORT}};
 
-<<<<<<< HEAD
         include nginx.conf.d/${{SECONDARY_NGINX_CONFIG}};
-=======
-        include nginx.conf.d/ssl.conf;
-        ssl_certificate     certs/${{SSL_SECOND_CERT_FILE}};
-        ssl_certificate_key certs/${{SSL_SECOND_CERT_PRIVATE_KEY}};
-
-        # Needed for LetsEncrypt certbot to authenticate
-        # Note: This is mapped to ./html/.well-known/acme-challenge
-
-        location ~ /.well-known/acme-challenge/ {
-            allow all;
-            default_type "text/plain";
-        }
-
-        include nginx.conf.d/locations.conf;
-    }
-
-    # nginx amplify monitoring service
-    server {
-        listen 127.0.0.1:80;
-        server_name 127.0.0.1;
-        location /nginx_status {
-            stub_status on;
-            allow 127.0.0.1;
-            deny all;
-        }
->>>>>>> be5cb340
     }
 }