--- conflicted
+++ resolved
@@ -64,10 +64,7 @@
 
         # Needed for LetsEncrypt certbot to authenticate
         # Note: This is mapped to ./html/.well-known/acme-challenge
-<<<<<<< HEAD
 
-=======
->>>>>>> 054c9d02
         location ~ /.well-known/acme-challenge/ {
             allow all;
             default_type "text/plain";
