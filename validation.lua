--- conflicted
+++ resolved
@@ -75,12 +75,7 @@
 end
 
 assert_user_exists = function (self, message)
-<<<<<<< HEAD
     if not self.user then
-=======
-    local user = Users:find(self.params.username)
-    if not user then
->>>>>>> 16977662
         yield_error(message or err.nonexistent_user)
     end
     return user
