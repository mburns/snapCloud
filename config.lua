-- You need to rename this file to config.lua and set the proper
-- password and database name, as well as a secret phrase for
-- Lapis session encryption.

local config = require('lapis.config')
local port = os.getenv('PORT') or 8080

config({'development', 'production'}, {
    use_daemon = 'off',
    postgres = {
        host = os.getenv('DATABASE_URL') or '127.0.0.1:5432',
        user = os.getenv('DATABASE_USERNAME') or 'snap',
        password = os.getenv('DATABASE_PASSWORD') or 'snap-cloud-password',
        database = os.getenv('DATABASE_NAME') or 'snap_cloud'
    },
    site_name = 'dev | Snap Cloud',
<<<<<<< HEAD
    hostname = 'localhost',
    port = port,
    ssl_port = os.getenv('SSL_PORT') or 443,
    ssl_cert_name = os.getenv('SSL_CERT_NAME') or 'home',
    enable_https = false,
    num_workers = 1,
    code_cache = 'off',
=======
    port = 8080,
    ssl_port = 443,
    enable_https = true,
    num_workers = 12,
    code_cache = 'on',
>>>>>>> 782b7242
    session_name = 'snapsession',
    secret = os.getenv('SESSION_SECRET_BASE'),

    -- Change to the relative (or absolute) path of your disk storage
    -- directory.  Note that the user running Lapis needs to have
    -- read & write permissions to that path.
    store_path = 'store',

    -- for sending email
    mailgun = {
        domain = os.getenv('MAILGUN_DOMAIN'),
        api_key = os.getenv('MAILGUN_API_KEY')
    },
    mail_user = os.getenv('MAIL_SMTP_USER'),
    mail_password = os.getenv('MAIL_SMTP_PASSWORD'),
    mail_server = os.getenv('MAIL_SMTP_SERVER'),
    mail_from_name = 'Snap!Cloud',
    mail_from = "noreply@snap-cloud.cs10.org",
    mail_footer = "This is a test",

    measure_performance = true,

    cors_domains = {
        'localhost:' .. port,
        'snap.berkeley.edu'
    }
})

config('production', {
    use_daemon = 'on',
    postgres = {
        host = os.getenv('DATABASE_URL'),
        user = os.getenv('DATABASE_USERNAME'),
        password = os.getenv('DATABASE_PASSWORD'),
        database = os.getenv('DATABASE_NAME')
    },
    site_name = 'Snap Cloud',
    hostname = 'snap-clous.cs10.org',
    ssl_cert_name = os.getenv('SSL_CERT_NAME') or 'snap-cloud.cs10.org',
    enable_https = true,
    secret = os.getenv('SESSION_SECRET_BASE'),
    num_workers = 12,
    code_cache = 'on',
<<<<<<< HEAD
    store_path = '/opt/snap',

    --- TODO: See if we can turn this on without a big hit
    measure_performance = false,

    cors_domains = {
        'snap.berkeley.edu',
        -- MIRRORS
        'cs10.org',
        'bjc.edc.org',
        'web.media.mit.edu',
        'byob.eecs.berkeley.edu',
        -- RESEARCH PROJECTS
        'eliza.csc.ncsu.edu',
        'lambda.cs10.org',
        -- EDX (sad)
        'courses.edge.edx.org',
        'courses.edx.org',
        'd37djvu3ytnwxt.cloudfront.net',
        'preview.courses.edge.edx.org',
        'preview.courses.edx.org',
        'preview.edge.edx.org',
        'preview.edx.org',
        'studio.edge.edx.org',
        'studio.edx.org',
        'edge.edx.org'
    }
=======
    store_path = 'store'
>>>>>>> 782b7242
})<|MERGE_RESOLUTION|>--- conflicted
+++ resolved
@@ -5,6 +5,7 @@
 local config = require('lapis.config')
 local port = os.getenv('PORT') or 8080
 
+-- TODO: Pull out the different pieces into a dev only section
 config({'development', 'production'}, {
     use_daemon = 'off',
     postgres = {
@@ -14,7 +15,6 @@
         database = os.getenv('DATABASE_NAME') or 'snap_cloud'
     },
     site_name = 'dev | Snap Cloud',
-<<<<<<< HEAD
     hostname = 'localhost',
     port = port,
     ssl_port = os.getenv('SSL_PORT') or 443,
@@ -22,15 +22,9 @@
     enable_https = false,
     num_workers = 1,
     code_cache = 'off',
-=======
-    port = 8080,
-    ssl_port = 443,
-    enable_https = true,
-    num_workers = 12,
-    code_cache = 'on',
->>>>>>> 782b7242
+
     session_name = 'snapsession',
-    secret = os.getenv('SESSION_SECRET_BASE'),
+    secret = os.getenv('SESSION_SECRET_BASE') or 'this is a secret',
 
     -- Change to the relative (or absolute) path of your disk storage
     -- directory.  Note that the user running Lapis needs to have
@@ -65,6 +59,7 @@
         password = os.getenv('DATABASE_PASSWORD'),
         database = os.getenv('DATABASE_NAME')
     },
+    port = port or 80,
     site_name = 'Snap Cloud',
     hostname = 'snap-clous.cs10.org',
     ssl_cert_name = os.getenv('SSL_CERT_NAME') or 'snap-cloud.cs10.org',
@@ -72,8 +67,6 @@
     secret = os.getenv('SESSION_SECRET_BASE'),
     num_workers = 12,
     code_cache = 'on',
-<<<<<<< HEAD
-    store_path = '/opt/snap',
 
     --- TODO: See if we can turn this on without a big hit
     measure_performance = false,
@@ -99,8 +92,7 @@
         'studio.edge.edx.org',
         'studio.edx.org',
         'edge.edx.org'
-    }
-=======
+    },
+
     store_path = 'store'
->>>>>>> 782b7242
 })