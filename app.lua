--- conflicted
+++ resolved
@@ -179,20 +179,14 @@
 function app:handle_error(err, trace)
     print('HANDLE ERROR')
     -- self.current_user is not available here.
-<<<<<<< HEAD
-    local user_params = {}
-    local current_user = package.loaded.Users:find({ username = self.session.username })
-=======
     if self.session.username then
         local current_user = package.loaded.Users:find({ username = self.session.username })
     end
     local user_params = {}
->>>>>>> 35976eec
     if current_user then
         user_params = current_user:rollbar_params()
     end
 
-<<<<<<< HEAD
     rvn:captureMessage(
     trace,
     {
@@ -217,12 +211,6 @@
     -- rollbar.set_person(user_params)
     -- rollbar.set_custom_trace(err .. "\n\n" .. trace)
     -- rollbar.report(rollbar.ERR, helpers.normalize_error(err))
-=======
-    rollbar.set_person(user_params)
-    err = helpers.normalize_error(err)
-    rollbar.set_custom_trace(err .. "\n\n" .. trace)
-    rollbar.report(rollbar.ERR, err)
->>>>>>> 35976eec
     return errorResponse(err, 500)
 end
 
